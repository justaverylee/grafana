--- conflicted
+++ resolved
@@ -22,6 +22,623 @@
   },
   "basePath": "/api",
   "paths": {
+    "/access-control/roles": {
+      "get": {
+        "description": "Gets all existing roles. The response contains all global and organization local roles, for the organization which user is signed in.\n\nYou need to have a permission with action `roles:read` and scope `roles:*`.",
+        "tags": [
+          "access_control",
+          "enterprise"
+        ],
+        "summary": "Get all roles.",
+        "operationId": "listRoles",
+        "parameters": [
+          {
+            "type": "boolean",
+            "name": "delegatable",
+            "in": "query"
+          }
+        ],
+        "responses": {
+          "200": {
+            "$ref": "#/responses/listRolesResponse"
+          },
+          "403": {
+            "$ref": "#/responses/forbiddenError"
+          },
+          "500": {
+            "$ref": "#/responses/internalServerError"
+          }
+        }
+      },
+      "post": {
+        "description": "Creates a new custom role and maps given permissions to that role. Note that roles with the same prefix as Fixed Roles can’t be created.\n\nYou need to have a permission with action `roles:write` and scope `permissions:type:delegate`. `permissions:type:delegate` scope ensures that users can only create custom roles with the same, or a subset of permissions which the user has.\nFor example, if a user does not have required permissions for creating users, they won’t be able to create a custom role which allows to do that. This is done to prevent escalation of privileges.",
+        "tags": [
+          "access_control",
+          "enterprise"
+        ],
+        "summary": "Create a new custom role.",
+        "operationId": "createRole",
+        "parameters": [
+          {
+            "name": "body",
+            "in": "body",
+            "required": true,
+            "schema": {
+              "$ref": "#/definitions/CreateRoleForm"
+            }
+          }
+        ],
+        "responses": {
+          "201": {
+            "$ref": "#/responses/createRoleResponse"
+          },
+          "400": {
+            "$ref": "#/responses/badRequestError"
+          },
+          "403": {
+            "$ref": "#/responses/forbiddenError"
+          },
+          "500": {
+            "$ref": "#/responses/internalServerError"
+          }
+        }
+      }
+    },
+    "/access-control/roles/{roleUID}": {
+      "get": {
+        "description": "Get a role for the given UID.\n\nYou need to have a permission with action `roles:read` and scope `roles:*`.",
+        "tags": [
+          "access_control",
+          "enterprise"
+        ],
+        "summary": "Get a role.",
+        "operationId": "getRole",
+        "parameters": [
+          {
+            "type": "string",
+            "name": "roleUID",
+            "in": "path",
+            "required": true
+          }
+        ],
+        "responses": {
+          "200": {
+            "$ref": "#/responses/getRoleResponse"
+          },
+          "403": {
+            "$ref": "#/responses/forbiddenError"
+          },
+          "500": {
+            "$ref": "#/responses/internalServerError"
+          }
+        }
+      },
+      "put": {
+        "description": "You need to have a permission with action `roles:write` and scope `permissions:type:delegate`. `permissions:type:delegate` scope ensures that users can only create custom roles with the same, or a subset of permissions which the user has.",
+        "tags": [
+          "access_control",
+          "enterprise"
+        ],
+        "summary": "Update a custom role.",
+        "operationId": "updateRole",
+        "parameters": [
+          {
+            "name": "body",
+            "in": "body",
+            "required": true,
+            "schema": {
+              "$ref": "#/definitions/UpdateRoleCommand"
+            }
+          },
+          {
+            "type": "string",
+            "name": "roleUID",
+            "in": "path",
+            "required": true
+          }
+        ],
+        "responses": {
+          "200": {
+            "$ref": "#/responses/getRoleResponse"
+          },
+          "400": {
+            "$ref": "#/responses/badRequestError"
+          },
+          "403": {
+            "$ref": "#/responses/forbiddenError"
+          },
+          "404": {
+            "$ref": "#/responses/notFoundError"
+          },
+          "500": {
+            "$ref": "#/responses/internalServerError"
+          }
+        }
+      },
+      "delete": {
+        "description": "Delete a role with the given UID, and it’s permissions. If the role is assigned to a built-in role, the deletion operation will fail, unless force query param is set to true, and in that case all assignments will also be deleted.\n\nYou need to have a permission with action `roles:delete` and scope `permissions:type:delegate`. `permissions:type:delegate` scope ensures that users can only delete a custom role with the same, or a subset of permissions which the user has. For example, if a user does not have required permissions for creating users, they won’t be able to delete a custom role which allows to do that.",
+        "tags": [
+          "access_control",
+          "enterprise"
+        ],
+        "summary": "Delete a custom role.",
+        "operationId": "deleteRole",
+        "parameters": [
+          {
+            "type": "boolean",
+            "name": "force",
+            "in": "query"
+          },
+          {
+            "type": "boolean",
+            "name": "global",
+            "in": "query"
+          },
+          {
+            "type": "string",
+            "name": "roleUID",
+            "in": "path",
+            "required": true
+          }
+        ],
+        "responses": {
+          "200": {
+            "$ref": "#/responses/okResponse"
+          },
+          "400": {
+            "$ref": "#/responses/badRequestError"
+          },
+          "403": {
+            "$ref": "#/responses/forbiddenError"
+          },
+          "500": {
+            "$ref": "#/responses/internalServerError"
+          }
+        }
+      }
+    },
+    "/access-control/roles/{roleUID}/assignments": {
+      "get": {
+        "description": "Get role assignments for the role with the given UID.\n\nYou need to have a permission with action `teams.roles:list` and scope `teams:id:*` and `users.roles:list` and scope `users:id:*`.",
+        "tags": [
+          "access_control",
+          "enterprise"
+        ],
+        "summary": "Get role assignments.",
+        "operationId": "getRoleAssignments",
+        "parameters": [
+          {
+            "type": "string",
+            "name": "roleUID",
+            "in": "path",
+            "required": true
+          }
+        ],
+        "responses": {
+          "200": {
+            "$ref": "#/responses/getRoleAssignmentsResponse"
+          },
+          "403": {
+            "$ref": "#/responses/forbiddenError"
+          },
+          "404": {
+            "$ref": "#/responses/notFoundError"
+          },
+          "500": {
+            "$ref": "#/responses/internalServerError"
+          }
+        }
+      },
+      "put": {
+        "description": "Set role assignments for the role with the given UID.\n\nYou need to have a permission with action `teams.roles:add` and `teams.roles:remove` and scope `permissions:type:delegate`, and `users.roles:add` and `users.roles:remove` and scope `permissions:type:delegate`.",
+        "tags": [
+          "access_control",
+          "enterprise"
+        ],
+        "summary": "Set role assignments.",
+        "operationId": "setRoleAssignments",
+        "parameters": [
+          {
+            "type": "string",
+            "name": "roleUID",
+            "in": "path",
+            "required": true
+          },
+          {
+            "name": "body",
+            "in": "body",
+            "required": true,
+            "schema": {
+              "$ref": "#/definitions/SetRoleAssignmentsCommand"
+            }
+          }
+        ],
+        "responses": {
+          "200": {
+            "$ref": "#/responses/setRoleAssignmentsResponse"
+          },
+          "403": {
+            "$ref": "#/responses/forbiddenError"
+          },
+          "404": {
+            "$ref": "#/responses/notFoundError"
+          },
+          "500": {
+            "$ref": "#/responses/internalServerError"
+          }
+        }
+      }
+    },
+    "/access-control/status": {
+      "get": {
+        "description": "Returns an indicator to check if fine-grained access control is enabled or not.\n\nYou need to have a permission with action `status:accesscontrol` and scope `services:accesscontrol`.",
+        "tags": [
+          "access_control",
+          "enterprise"
+        ],
+        "summary": "Get status.",
+        "operationId": "getAccessControlStatus",
+        "responses": {
+          "200": {
+            "$ref": "#/responses/getAccessControlStatusResponse"
+          },
+          "403": {
+            "$ref": "#/responses/forbiddenError"
+          },
+          "404": {
+            "$ref": "#/responses/notFoundError"
+          },
+          "500": {
+            "$ref": "#/responses/internalServerError"
+          }
+        }
+      }
+    },
+    "/access-control/teams/{teamId}/roles": {
+      "get": {
+        "description": "You need to have a permission with action `teams.roles:read` and scope `teams:id:\u003cteam ID\u003e`.",
+        "tags": [
+          "access_control",
+          "enterprise"
+        ],
+        "summary": "Get team roles.",
+        "operationId": "listTeamRoles",
+        "parameters": [
+          {
+            "type": "integer",
+            "format": "int64",
+            "name": "teamId",
+            "in": "path",
+            "required": true
+          }
+        ],
+        "responses": {
+          "200": {
+            "$ref": "#/responses/okResponse"
+          },
+          "400": {
+            "$ref": "#/responses/badRequestError"
+          },
+          "403": {
+            "$ref": "#/responses/forbiddenError"
+          },
+          "500": {
+            "$ref": "#/responses/internalServerError"
+          }
+        }
+      },
+      "put": {
+        "description": "You need to have a permission with action `teams.roles:add` and `teams.roles:remove` and scope `permissions:type:delegate` for each.",
+        "tags": [
+          "access_control",
+          "enterprise"
+        ],
+        "summary": "Update team role.",
+        "operationId": "setTeamRoles",
+        "parameters": [
+          {
+            "type": "integer",
+            "format": "int64",
+            "name": "teamId",
+            "in": "path",
+            "required": true
+          }
+        ],
+        "responses": {
+          "200": {
+            "$ref": "#/responses/okResponse"
+          },
+          "400": {
+            "$ref": "#/responses/badRequestError"
+          },
+          "403": {
+            "$ref": "#/responses/forbiddenError"
+          },
+          "404": {
+            "$ref": "#/responses/notFoundError"
+          },
+          "500": {
+            "$ref": "#/responses/internalServerError"
+          }
+        }
+      },
+      "post": {
+        "description": "You need to have a permission with action `teams.roles:add` and scope `permissions:type:delegate`.",
+        "tags": [
+          "access_control",
+          "enterprise"
+        ],
+        "summary": "Add team role.",
+        "operationId": "addTeamRole",
+        "parameters": [
+          {
+            "name": "body",
+            "in": "body",
+            "required": true,
+            "schema": {
+              "$ref": "#/definitions/AddTeamRoleCommand"
+            }
+          },
+          {
+            "type": "integer",
+            "format": "int64",
+            "name": "teamId",
+            "in": "path",
+            "required": true
+          }
+        ],
+        "responses": {
+          "200": {
+            "$ref": "#/responses/okResponse"
+          },
+          "400": {
+            "$ref": "#/responses/badRequestError"
+          },
+          "403": {
+            "$ref": "#/responses/forbiddenError"
+          },
+          "404": {
+            "$ref": "#/responses/notFoundError"
+          },
+          "500": {
+            "$ref": "#/responses/internalServerError"
+          }
+        }
+      }
+    },
+    "/access-control/teams/{teamId}/roles/{roleUID}": {
+      "delete": {
+        "description": "You need to have a permission with action `teams.roles:remove` and scope `permissions:type:delegate`.",
+        "tags": [
+          "access_control",
+          "enterprise"
+        ],
+        "summary": "Remove team role.",
+        "operationId": "removeTeamRole",
+        "parameters": [
+          {
+            "type": "string",
+            "name": "roleUID",
+            "in": "path",
+            "required": true
+          },
+          {
+            "type": "integer",
+            "format": "int64",
+            "name": "teamId",
+            "in": "path",
+            "required": true
+          }
+        ],
+        "responses": {
+          "200": {
+            "$ref": "#/responses/okResponse"
+          },
+          "400": {
+            "$ref": "#/responses/badRequestError"
+          },
+          "403": {
+            "$ref": "#/responses/forbiddenError"
+          },
+          "404": {
+            "$ref": "#/responses/notFoundError"
+          },
+          "500": {
+            "$ref": "#/responses/internalServerError"
+          }
+        }
+      }
+    },
+    "/access-control/users/{userId}/roles": {
+      "get": {
+        "description": "Lists the roles that have been directly assigned to a given user. The list does not include built-in roles (Viewer, Editor, Admin or Grafana Admin), and it does not include roles that have been inherited from a team.\n\nYou need to have a permission with action `users.roles:read` and scope `users:id:\u003cuser ID\u003e`.",
+        "tags": [
+          "access_control",
+          "enterprise"
+        ],
+        "summary": "List roles assigned to a user.",
+        "operationId": "listUserRoles",
+        "parameters": [
+          {
+            "type": "integer",
+            "format": "int64",
+            "name": "userId",
+            "in": "path",
+            "required": true
+          }
+        ],
+        "responses": {
+          "200": {
+            "$ref": "#/responses/getAllRolesResponse"
+          },
+          "400": {
+            "$ref": "#/responses/badRequestError"
+          },
+          "403": {
+            "$ref": "#/responses/forbiddenError"
+          },
+          "500": {
+            "$ref": "#/responses/internalServerError"
+          }
+        }
+      },
+      "put": {
+        "description": "Update the user’s role assignments to match the provided set of UIDs. This will remove any assigned roles that aren’t in the request and add roles that are in the set but are not already assigned to the user.\nIf you want to add or remove a single role, consider using Add a user role assignment or Remove a user role assignment instead.\n\nYou need to have a permission with action `users.roles:add` and `users.roles:remove` and scope `permissions:type:delegate` for each. `permissions:type:delegate`  scope ensures that users can only assign or unassign roles which have same, or a subset of permissions which the user has. For example, if a user does not have required permissions for creating users, they won’t be able to assign or unassign a role which will allow to do that. This is done to prevent escalation of privileges.",
+        "tags": [
+          "access_control",
+          "enterprise"
+        ],
+        "summary": "Set user role assignments.",
+        "operationId": "setUserRoles",
+        "parameters": [
+          {
+            "name": "body",
+            "in": "body",
+            "required": true,
+            "schema": {
+              "$ref": "#/definitions/SetUserRolesCommand"
+            }
+          },
+          {
+            "type": "integer",
+            "format": "int64",
+            "name": "userId",
+            "in": "path",
+            "required": true
+          }
+        ],
+        "responses": {
+          "200": {
+            "$ref": "#/responses/okResponse"
+          },
+          "400": {
+            "$ref": "#/responses/badRequestError"
+          },
+          "403": {
+            "$ref": "#/responses/forbiddenError"
+          },
+          "404": {
+            "$ref": "#/responses/notFoundError"
+          },
+          "500": {
+            "$ref": "#/responses/internalServerError"
+          }
+        }
+      },
+      "post": {
+        "description": "Assign a role to a specific user. For bulk updates consider Set user role assignments.\n\nYou need to have a permission with action `users.roles:add` and scope `permissions:type:delegate`. `permissions:type:delegate` scope ensures that users can only assign roles which have same, or a subset of permissions which the user has. For example, if a user does not have required permissions for creating users, they won’t be able to assign a role which will allow to do that. This is done to prevent escalation of privileges.",
+        "tags": [
+          "access_control",
+          "enterprise"
+        ],
+        "summary": "Add a user role assignment.",
+        "operationId": "addUserRole",
+        "parameters": [
+          {
+            "name": "body",
+            "in": "body",
+            "required": true,
+            "schema": {
+              "$ref": "#/definitions/AddUserRoleCommand"
+            }
+          },
+          {
+            "type": "integer",
+            "format": "int64",
+            "name": "userId",
+            "in": "path",
+            "required": true
+          }
+        ],
+        "responses": {
+          "200": {
+            "$ref": "#/responses/okResponse"
+          },
+          "403": {
+            "$ref": "#/responses/forbiddenError"
+          },
+          "404": {
+            "$ref": "#/responses/notFoundError"
+          },
+          "500": {
+            "$ref": "#/responses/internalServerError"
+          }
+        }
+      }
+    },
+    "/access-control/users/{userId}/roles/{roleUID}": {
+      "delete": {
+        "description": "Revoke a role from a user. For bulk updates consider Set user role assignments.\n\nYou need to have a permission with action `users.roles:remove` and scope `permissions:type:delegate`. `permissions:type:delegate` scope ensures that users can only unassign roles which have same, or a subset of permissions which the user has. For example, if a user does not have required permissions for creating users, they won’t be able to unassign a role which will allow to do that. This is done to prevent escalation of privileges.",
+        "tags": [
+          "access_control",
+          "enterprise"
+        ],
+        "summary": "Remove a user role assignment.",
+        "operationId": "removeUserRole",
+        "parameters": [
+          {
+            "type": "boolean",
+            "description": "A flag indicating if the assignment is global or not. If set to false, the default org ID of the authenticated user will be used from the request to remove assignment.",
+            "name": "global",
+            "in": "query"
+          },
+          {
+            "type": "string",
+            "name": "roleUID",
+            "in": "path",
+            "required": true
+          },
+          {
+            "type": "integer",
+            "format": "int64",
+            "name": "userId",
+            "in": "path",
+            "required": true
+          }
+        ],
+        "responses": {
+          "200": {
+            "$ref": "#/responses/okResponse"
+          },
+          "400": {
+            "$ref": "#/responses/badRequestError"
+          },
+          "403": {
+            "$ref": "#/responses/forbiddenError"
+          },
+          "404": {
+            "$ref": "#/responses/notFoundError"
+          },
+          "500": {
+            "$ref": "#/responses/internalServerError"
+          }
+        }
+      }
+    },
+    "/admin/ldap-sync-status": {
+      "get": {
+        "description": "You need to have a permission with action `ldap.status:read`.",
+        "tags": [
+          "ldap_debug"
+        ],
+        "summary": "Returns the current state of the LDAP background sync integration.",
+        "operationId": "getSyncStatus",
+        "responses": {
+          "200": {
+            "$ref": "#/responses/getSyncStatusResponse"
+          },
+          "401": {
+            "$ref": "#/responses/unauthorisedError"
+          },
+          "403": {
+            "$ref": "#/responses/forbiddenError"
+          },
+          "500": {
+            "$ref": "#/responses/internalServerError"
+          }
+        }
+      }
+    },
     "/admin/ldap/reload": {
       "post": {
         "security": [
@@ -189,6 +806,27 @@
           },
           "500": {
             "$ref": "#/responses/internalServerError"
+          }
+        }
+      }
+    },
+    "/admin/provisioning/access-control/reload": {
+      "post": {
+        "tags": [
+          "access_control_provisioning",
+          "enterprise"
+        ],
+        "summary": "You need to have a permission with action `provisioning:reload` with scope `provisioners:accesscontrol`.",
+        "operationId": "adminProvisioningReloadAccessControl",
+        "responses": {
+          "202": {
+            "$ref": "#/responses/acceptedResponse"
+          },
+          "401": {
+            "$ref": "#/responses/unauthorisedError"
+          },
+          "403": {
+            "$ref": "#/responses/forbiddenError"
           }
         }
       }
@@ -3055,37 +3693,897 @@
             "$ref": "#/responses/internalServerError"
           }
         }
-<<<<<<< HEAD
       },
       "delete": {
         "description": "Proxies all calls to the actual data source.\n\nPlease refer to [updated API](#/datasources/datasourceProxyDELETEByUIDcalls) instead",
-=======
+        "tags": [
+          "datasources"
+        ],
+        "summary": "Data source proxy DELETE calls.",
+        "operationId": "datasourceProxyDELETEcalls",
+        "deprecated": true,
+        "parameters": [
+          {
+            "type": "string",
+            "name": "id",
+            "in": "path",
+            "required": true
+          },
+          {
+            "type": "string",
+            "name": "datasource_proxy_route",
+            "in": "path",
+            "required": true
+          }
+        ],
+        "responses": {
+          "202": {
+            "description": ""
+          },
+          "400": {
+            "$ref": "#/responses/badRequestError"
+          },
+          "401": {
+            "$ref": "#/responses/unauthorisedError"
+          },
+          "403": {
+            "$ref": "#/responses/forbiddenError"
+          },
+          "404": {
+            "$ref": "#/responses/notFoundError"
+          },
+          "500": {
+            "$ref": "#/responses/internalServerError"
+          }
+        }
+      }
+    },
+    "/datasources/uid/{sourceUID}/correlations": {
+      "get": {
+        "tags": [
+          "correlations"
+        ],
+        "summary": "Gets all correlations originating from the given data source.",
+        "operationId": "getCorrelationsBySourceUID",
+        "parameters": [
+          {
+            "type": "string",
+            "name": "sourceUID",
+            "in": "path",
+            "required": true
+          }
+        ],
+        "responses": {
+          "200": {
+            "$ref": "#/responses/getCorrelationsBySourceUIDResponse"
+          },
+          "401": {
+            "$ref": "#/responses/unauthorisedError"
+          },
+          "404": {
+            "$ref": "#/responses/notFoundError"
+          },
+          "500": {
+            "$ref": "#/responses/internalServerError"
+          }
+        }
+      },
+      "post": {
+        "tags": [
+          "correlations"
+        ],
+        "summary": "Add correlation.",
+        "operationId": "createCorrelation",
+        "parameters": [
+          {
+            "name": "body",
+            "in": "body",
+            "required": true,
+            "schema": {
+              "$ref": "#/definitions/CreateCorrelationCommand"
+            }
+          },
+          {
+            "type": "string",
+            "name": "sourceUID",
+            "in": "path",
+            "required": true
+          }
+        ],
+        "responses": {
+          "200": {
+            "$ref": "#/responses/createCorrelationResponse"
+          },
+          "400": {
+            "$ref": "#/responses/badRequestError"
+          },
+          "401": {
+            "$ref": "#/responses/unauthorisedError"
+          },
+          "403": {
+            "$ref": "#/responses/forbiddenError"
+          },
+          "404": {
+            "$ref": "#/responses/notFoundError"
+          },
+          "500": {
+            "$ref": "#/responses/internalServerError"
+          }
+        }
+      }
+    },
+    "/datasources/uid/{sourceUID}/correlations/{correlationUID}": {
+      "get": {
+        "tags": [
+          "correlations"
+        ],
+        "summary": "Gets a correlation.",
+        "operationId": "getCorrelation",
+        "parameters": [
+          {
+            "type": "string",
+            "name": "sourceUID",
+            "in": "path",
+            "required": true
+          },
+          {
+            "type": "string",
+            "name": "correlationUID",
+            "in": "path",
+            "required": true
+          }
+        ],
+        "responses": {
+          "200": {
+            "$ref": "#/responses/getCorrelationResponse"
+          },
+          "401": {
+            "$ref": "#/responses/unauthorisedError"
+          },
+          "404": {
+            "$ref": "#/responses/notFoundError"
+          },
+          "500": {
+            "$ref": "#/responses/internalServerError"
+          }
+        }
+      },
+      "patch": {
+        "tags": [
+          "correlations"
+        ],
+        "summary": "Updates a correlation.",
+        "operationId": "updateCorrelation",
+        "parameters": [
+          {
+            "type": "string",
+            "name": "sourceUID",
+            "in": "path",
+            "required": true
+          },
+          {
+            "type": "string",
+            "name": "correlationUID",
+            "in": "path",
+            "required": true
+          },
+          {
+            "name": "body",
+            "in": "body",
+            "schema": {
+              "$ref": "#/definitions/UpdateCorrelationCommand"
+            }
+          }
+        ],
+        "responses": {
+          "200": {
+            "$ref": "#/responses/updateCorrelationResponse"
+          },
+          "400": {
+            "$ref": "#/responses/badRequestError"
+          },
+          "401": {
+            "$ref": "#/responses/unauthorisedError"
+          },
+          "403": {
+            "$ref": "#/responses/forbiddenError"
+          },
+          "404": {
+            "$ref": "#/responses/notFoundError"
+          },
+          "500": {
+            "$ref": "#/responses/internalServerError"
+          }
+        }
+      }
+    },
+    "/datasources/uid/{uid}": {
+      "get": {
+        "description": "If you are running Grafana Enterprise and have Fine-grained access control enabled\nyou need to have a permission with action: `datasources:read` and scopes: `datasources:*`, `datasources:uid:*` and `datasources:uid:kLtEtcRGk` (single data source).",
+        "tags": [
+          "datasources"
+        ],
+        "summary": "Get a single data source by UID.",
+        "operationId": "getDataSourceByUID",
+        "parameters": [
+          {
+            "type": "string",
+            "name": "uid",
+            "in": "path",
+            "required": true
+          }
+        ],
+        "responses": {
+          "200": {
+            "$ref": "#/responses/getDataSourceResponse"
+          },
+          "400": {
+            "$ref": "#/responses/badRequestError"
+          },
+          "401": {
+            "$ref": "#/responses/unauthorisedError"
+          },
+          "403": {
+            "$ref": "#/responses/forbiddenError"
+          },
+          "404": {
+            "$ref": "#/responses/notFoundError"
+          },
+          "500": {
+            "$ref": "#/responses/internalServerError"
+          }
+        }
+      },
+      "put": {
+        "description": "Similar to creating a data source, `password` and `basicAuthPassword` should be defined under\nsecureJsonData in order to be stored securely as an encrypted blob in the database. Then, the\nencrypted fields are listed under secureJsonFields section in the response.\n\nIf you are running Grafana Enterprise and have Fine-grained access control enabled\nyou need to have a permission with action: `datasources:write` and scopes: `datasources:*`, `datasources:uid:*` and `datasources:uid:1` (single data source).",
+        "tags": [
+          "datasources"
+        ],
+        "summary": "Update an existing data source.",
+        "operationId": "updateDataSourceByUID",
+        "parameters": [
+          {
+            "name": "Body",
+            "in": "body",
+            "required": true,
+            "schema": {
+              "$ref": "#/definitions/UpdateDataSourceCommand"
+            }
+          },
+          {
+            "type": "string",
+            "name": "uid",
+            "in": "path",
+            "required": true
+          }
+        ],
+        "responses": {
+          "200": {
+            "$ref": "#/responses/createOrUpdateDatasourceResponse"
+          },
+          "401": {
+            "$ref": "#/responses/unauthorisedError"
+          },
+          "403": {
+            "$ref": "#/responses/forbiddenError"
+          },
+          "500": {
+            "$ref": "#/responses/internalServerError"
+          }
+        }
+      },
+      "delete": {
+        "description": "If you are running Grafana Enterprise and have Fine-grained access control enabled\nyou need to have a permission with action: `datasources:delete` and scopes: `datasources:*`, `datasources:uid:*` and `datasources:uid:kLtEtcRGk` (single data source).",
+        "tags": [
+          "datasources"
+        ],
+        "summary": "Delete an existing data source by UID.",
+        "operationId": "deleteDataSourceByUID",
+        "parameters": [
+          {
+            "type": "string",
+            "name": "uid",
+            "in": "path",
+            "required": true
+          }
+        ],
+        "responses": {
+          "200": {
+            "$ref": "#/responses/okResponse"
+          },
+          "401": {
+            "$ref": "#/responses/unauthorisedError"
+          },
+          "403": {
+            "$ref": "#/responses/forbiddenError"
+          },
+          "404": {
+            "$ref": "#/responses/notFoundError"
+          },
+          "500": {
+            "$ref": "#/responses/internalServerError"
+          }
+        }
+      }
+    },
+    "/datasources/uid/{uid}/correlations/{correlationUID}": {
+      "delete": {
+        "tags": [
+          "correlations"
+        ],
+        "summary": "Delete a correlation.",
+        "operationId": "deleteCorrelation",
+        "parameters": [
+          {
+            "type": "string",
+            "name": "uid",
+            "in": "path",
+            "required": true
+          },
+          {
+            "type": "string",
+            "name": "correlationUID",
+            "in": "path",
+            "required": true
+          }
+        ],
+        "responses": {
+          "200": {
+            "$ref": "#/responses/deleteCorrelationResponse"
+          },
+          "401": {
+            "$ref": "#/responses/unauthorisedError"
+          },
+          "403": {
+            "$ref": "#/responses/forbiddenError"
+          },
+          "404": {
+            "$ref": "#/responses/notFoundError"
+          },
+          "500": {
+            "$ref": "#/responses/internalServerError"
+          }
+        }
+      }
+    },
+    "/datasources/uid/{uid}/health": {
+      "get": {
+        "tags": [
+          "datasources"
+        ],
+        "summary": "Sends a health check request to the plugin datasource identified by the UID.",
+        "operationId": "checkDatasourceHealthWithUID",
+        "parameters": [
+          {
+            "type": "string",
+            "name": "uid",
+            "in": "path",
+            "required": true
+          }
+        ],
+        "responses": {
+          "200": {
+            "$ref": "#/responses/okResponse"
+          },
+          "400": {
+            "$ref": "#/responses/badRequestError"
+          },
+          "401": {
+            "$ref": "#/responses/unauthorisedError"
+          },
+          "403": {
+            "$ref": "#/responses/forbiddenError"
+          },
+          "500": {
+            "$ref": "#/responses/internalServerError"
+          }
+        }
+      }
+    },
+    "/datasources/uid/{uid}/resources/{datasource_proxy_route}": {
+      "get": {
+        "tags": [
+          "datasources"
+        ],
+        "summary": "Fetch data source resources.",
+        "operationId": "callDatasourceResourceWithUID",
+        "parameters": [
+          {
+            "type": "string",
+            "name": "datasource_proxy_route",
+            "in": "path",
+            "required": true
+          },
+          {
+            "type": "string",
+            "name": "uid",
+            "in": "path",
+            "required": true
+          }
+        ],
+        "responses": {
+          "200": {
+            "$ref": "#/responses/okResponse"
+          },
+          "400": {
+            "$ref": "#/responses/badRequestError"
+          },
+          "401": {
+            "$ref": "#/responses/unauthorisedError"
+          },
+          "403": {
+            "$ref": "#/responses/forbiddenError"
+          },
+          "404": {
+            "$ref": "#/responses/notFoundError"
+          },
+          "500": {
+            "$ref": "#/responses/internalServerError"
+          }
+        }
+      }
+    },
+    "/datasources/{datasourceId}/disable-permissions": {
+      "post": {
+        "description": "Disables permissions for the data source with the given id. All existing permissions will be removed and anyone will be able to query the data source.\n\nYou need to have a permission with action `datasources.permissions:toggle` and scopes `datasources:*`, `datasources:id:*`, `datasources:id:1` (single data source).",
+        "tags": [
+          "datasource_permissions",
+          "enterprise"
+        ],
+        "summary": "Disable permissions for a data source.",
+        "operationId": "disablePermissions",
+        "parameters": [
+          {
+            "type": "string",
+            "name": "datasourceId",
+            "in": "path",
+            "required": true
+          }
+        ],
+        "responses": {
+          "200": {
+            "$ref": "#/responses/createOrUpdateDatasourceResponse"
+          },
+          "400": {
+            "$ref": "#/responses/badRequestError"
+          },
+          "401": {
+            "$ref": "#/responses/unauthorisedError"
+          },
+          "403": {
+            "$ref": "#/responses/forbiddenError"
+          },
+          "404": {
+            "$ref": "#/responses/notFoundError"
+          },
+          "500": {
+            "$ref": "#/responses/internalServerError"
+          }
+        }
+      }
+    },
+    "/datasources/{datasourceId}/enable-permissions": {
+      "post": {
+        "description": "Enables permissions for the data source with the given id.\nNo one except Org Admins will be able to query the data source until permissions have been added\nwhich permit certain users or teams to query the data source.\n\nYou need to have a permission with action `datasources.permissions:toggle` and scopes `datasources:*`, `datasources:id:*`, `datasources:id:1` (single data source).",
+        "tags": [
+          "datasource_permissions",
+          "enterprise"
+        ],
+        "summary": "Enable permissions for a data source.",
+        "operationId": "enablePermissions",
+        "parameters": [
+          {
+            "type": "string",
+            "name": "datasourceId",
+            "in": "path",
+            "required": true
+          }
+        ],
+        "responses": {
+          "200": {
+            "$ref": "#/responses/createOrUpdateDatasourceResponse"
+          },
+          "400": {
+            "$ref": "#/responses/badRequestError"
+          },
+          "401": {
+            "$ref": "#/responses/unauthorisedError"
+          },
+          "403": {
+            "$ref": "#/responses/forbiddenError"
+          },
+          "404": {
+            "$ref": "#/responses/notFoundError"
+          },
+          "500": {
+            "$ref": "#/responses/internalServerError"
+          }
+        }
+      }
+    },
+    "/datasources/{datasourceId}/permissions": {
+      "get": {
+        "description": "Gets all existing permissions for the data source with the given id.\n\nYou need to have a permission with action `datasources.permissions:read` and scopes `datasources:*`, `datasources:id:*`, `datasources:id:1` (single data source).",
+        "tags": [
+          "datasource_permissions",
+          "enterprise"
+        ],
+        "summary": "Get permissions for a data source.",
+        "operationId": "getAllPermissions",
+        "parameters": [
+          {
+            "type": "string",
+            "name": "datasourceId",
+            "in": "path",
+            "required": true
+          }
+        ],
+        "responses": {
+          "200": {
+            "$ref": "#/responses/getAllPermissionseResponse"
+          },
+          "401": {
+            "$ref": "#/responses/unauthorisedError"
+          },
+          "403": {
+            "$ref": "#/responses/forbiddenError"
+          },
+          "404": {
+            "$ref": "#/responses/notFoundError"
+          },
+          "500": {
+            "$ref": "#/responses/internalServerError"
+          }
+        }
+      },
+      "post": {
+        "description": "You need to have a permission with action `datasources.permissions:read` and scopes `datasources:*`, `datasources:id:*`, `datasources:id:1` (single data source).",
+        "tags": [
+          "datasource_permissions",
+          "enterprise"
+        ],
+        "summary": "Add permissions for a data source.",
+        "operationId": "addPermission",
+        "parameters": [
+          {
+            "type": "integer",
+            "format": "int64",
+            "name": "userId",
+            "in": "query"
+          },
+          {
+            "type": "integer",
+            "format": "int64",
+            "name": "teamId",
+            "in": "query"
+          },
+          {
+            "type": "string",
+            "name": "builtinRole",
+            "in": "query"
+          },
+          {
+            "type": "integer",
+            "format": "int64",
+            "name": "permission",
+            "in": "query"
+          },
+          {
+            "type": "string",
+            "name": "datasourceId",
+            "in": "path",
+            "required": true
+          }
+        ],
+        "responses": {
+          "200": {
+            "$ref": "#/responses/addPermissionResponse"
+          },
+          "401": {
+            "$ref": "#/responses/unauthorisedError"
+          },
+          "403": {
+            "$ref": "#/responses/forbiddenError"
+          },
+          "404": {
+            "$ref": "#/responses/notFoundError"
+          },
+          "500": {
+            "$ref": "#/responses/internalServerError"
+          }
+        }
+      }
+    },
+    "/datasources/{datasourceId}/permissions/{permissionId}": {
+      "delete": {
+        "description": "Removes the permission with the given permissionId for the data source with the given id.\n\nYou need to have a permission with action `datasources.permissions:delete` and scopes `datasources:*`, `datasources:id:*`, `datasources:id:1` (single data source).",
+        "tags": [
+          "datasource_permissions",
+          "enterprise"
+        ],
+        "summary": "Remove permission for a data source.",
+        "operationId": "deletePermissions",
+        "parameters": [
+          {
+            "type": "string",
+            "name": "datasourceId",
+            "in": "path",
+            "required": true
+          },
+          {
+            "type": "string",
+            "name": "permissionId",
+            "in": "path",
+            "required": true
+          }
+        ],
+        "responses": {
+          "200": {
+            "$ref": "#/responses/okResponse"
+          },
+          "401": {
+            "$ref": "#/responses/unauthorisedError"
+          },
+          "403": {
+            "$ref": "#/responses/forbiddenError"
+          },
+          "404": {
+            "$ref": "#/responses/notFoundError"
+          }
+        }
+      }
+    },
+    "/datasources/{id}": {
+      "get": {
+        "description": "If you are running Grafana Enterprise and have Fine-grained access control enabled\nyou need to have a permission with action: `datasources:read` and scopes: `datasources:*`, `datasources:id:*` and `datasources:id:1` (single data source).\n\nPlease refer to [updated API](#/datasources/getDataSourceByUID) instead",
+        "tags": [
+          "datasources"
+        ],
+        "summary": "Get a single data source by Id.",
+        "operationId": "getDataSourceByID",
+        "deprecated": true,
+        "parameters": [
+          {
+            "type": "string",
+            "name": "id",
+            "in": "path",
+            "required": true
+          }
+        ],
+        "responses": {
+          "200": {
+            "$ref": "#/responses/getDataSourceResponse"
+          },
+          "400": {
+            "$ref": "#/responses/badRequestError"
+          },
+          "401": {
+            "$ref": "#/responses/unauthorisedError"
+          },
+          "403": {
+            "$ref": "#/responses/forbiddenError"
+          },
+          "404": {
+            "$ref": "#/responses/notFoundError"
+          },
+          "500": {
+            "$ref": "#/responses/internalServerError"
+          }
+        }
+      },
+      "put": {
+        "description": "Similar to creating a data source, `password` and `basicAuthPassword` should be defined under\nsecureJsonData in order to be stored securely as an encrypted blob in the database. Then, the\nencrypted fields are listed under secureJsonFields section in the response.\n\nIf you are running Grafana Enterprise and have Fine-grained access control enabled\nyou need to have a permission with action: `datasources:write` and scopes: `datasources:*`, `datasources:id:*` and `datasources:id:1` (single data source).\n\nPlease refer to [updated API](#/datasources/updateDataSourceByUID) instead",
+        "tags": [
+          "datasources"
+        ],
+        "summary": "Update an existing data source by its sequential ID.",
+        "operationId": "updateDataSourceByID",
+        "deprecated": true,
+        "parameters": [
+          {
+            "name": "Body",
+            "in": "body",
+            "required": true,
+            "schema": {
+              "$ref": "#/definitions/UpdateDataSourceCommand"
+            }
+          },
+          {
+            "type": "string",
+            "name": "id",
+            "in": "path",
+            "required": true
+          }
+        ],
+        "responses": {
+          "200": {
+            "$ref": "#/responses/createOrUpdateDatasourceResponse"
+          },
+          "401": {
+            "$ref": "#/responses/unauthorisedError"
+          },
+          "403": {
+            "$ref": "#/responses/forbiddenError"
+          },
+          "500": {
+            "$ref": "#/responses/internalServerError"
+          }
+        }
+      },
+      "delete": {
+        "description": "If you are running Grafana Enterprise and have Fine-grained access control enabled\nyou need to have a permission with action: `datasources:delete` and scopes: `datasources:*`, `datasources:id:*` and `datasources:id:1` (single data source).\n\nPlease refer to [updated API](#/datasources/deleteDataSourceByUID) instead",
+        "tags": [
+          "datasources"
+        ],
+        "summary": "Delete an existing data source by id.",
+        "operationId": "deleteDataSourceByID",
+        "deprecated": true,
+        "parameters": [
+          {
+            "type": "string",
+            "name": "id",
+            "in": "path",
+            "required": true
+          }
+        ],
+        "responses": {
+          "200": {
+            "$ref": "#/responses/okResponse"
+          },
+          "401": {
+            "$ref": "#/responses/unauthorisedError"
+          },
+          "403": {
+            "$ref": "#/responses/forbiddenError"
+          },
+          "404": {
+            "$ref": "#/responses/notFoundError"
+          },
+          "500": {
+            "$ref": "#/responses/internalServerError"
+          }
+        }
+      }
+    },
+    "/datasources/{id}/health": {
+      "get": {
+        "description": "Please refer to [updated API](#/datasources/checkDatasourceHealthWithUID) instead",
+        "tags": [
+          "datasources"
+        ],
+        "summary": "Sends a health check request to the plugin datasource identified by the ID.",
+        "operationId": "checkDatasourceHealthByID",
+        "deprecated": true,
+        "parameters": [
+          {
+            "type": "string",
+            "name": "id",
+            "in": "path",
+            "required": true
+          }
+        ],
+        "responses": {
+          "200": {
+            "$ref": "#/responses/okResponse"
+          },
+          "400": {
+            "$ref": "#/responses/badRequestError"
+          },
+          "401": {
+            "$ref": "#/responses/unauthorisedError"
+          },
+          "403": {
+            "$ref": "#/responses/forbiddenError"
+          },
+          "500": {
+            "$ref": "#/responses/internalServerError"
+          }
+        }
+      }
+    },
+    "/datasources/{id}/resources/{datasource_proxy_route}": {
+      "get": {
+        "description": "Please refer to [updated API](#/datasources/callDatasourceResourceWithUID) instead",
+        "tags": [
+          "datasources"
+        ],
+        "summary": "Fetch data source resources by Id.",
+        "operationId": "callDatasourceResourceByID",
+        "deprecated": true,
+        "parameters": [
+          {
+            "type": "string",
+            "name": "datasource_proxy_route",
+            "in": "path",
+            "required": true
+          },
+          {
+            "type": "string",
+            "name": "id",
+            "in": "path",
+            "required": true
+          }
+        ],
+        "responses": {
+          "200": {
+            "$ref": "#/responses/okResponse"
+          },
+          "400": {
+            "$ref": "#/responses/badRequestError"
+          },
+          "401": {
+            "$ref": "#/responses/unauthorisedError"
+          },
+          "403": {
+            "$ref": "#/responses/forbiddenError"
+          },
+          "404": {
+            "$ref": "#/responses/notFoundError"
+          },
+          "500": {
+            "$ref": "#/responses/internalServerError"
+          }
+        }
+      }
+    },
+    "/ds/query": {
+      "post": {
+        "description": "If you are running Grafana Enterprise and have Fine-grained access control enabled\nyou need to have a permission with action: `datasources:query`.",
+        "tags": [
+          "ds"
+        ],
+        "summary": "DataSource query metrics with expressions.",
+        "operationId": "queryMetricsWithExpressions",
+        "parameters": [
+          {
+            "name": "body",
+            "in": "body",
+            "required": true,
+            "schema": {
+              "$ref": "#/definitions/MetricRequest"
+            }
+          }
+        ],
+        "responses": {
+          "200": {
+            "$ref": "#/responses/queryMetricsWithExpressionsRespons"
+          },
+          "207": {
+            "$ref": "#/responses/queryMetricsWithExpressionsRespons"
+          },
+          "400": {
+            "$ref": "#/responses/badRequestError"
+          },
+          "401": {
+            "$ref": "#/responses/unauthorisedError"
+          },
+          "403": {
+            "$ref": "#/responses/forbiddenError"
+          },
+          "500": {
+            "$ref": "#/responses/internalServerError"
+          }
+        }
       }
     },
     "/folders": {
       "get": {
         "description": "Returns all folders that the authenticated user has permission to view.\nIf nested folders are enabled, it expects an additional query parameter with the parent folder UID.",
->>>>>>> 09c759b3
-        "tags": [
-          "datasources"
-        ],
-        "summary": "Data source proxy DELETE calls.",
-        "operationId": "datasourceProxyDELETEcalls",
-        "deprecated": true,
-        "parameters": [
-          {
-            "type": "string",
-            "name": "id",
-            "in": "path",
-            "required": true
-          },
-          {
-<<<<<<< HEAD
-            "type": "string",
-            "name": "datasource_proxy_route",
-            "in": "path",
-            "required": true
-=======
+        "tags": [
+          "folders"
+        ],
+        "summary": "Get all folders.",
+        "operationId": "getFolders",
+        "parameters": [
+          {
+            "type": "integer",
+            "format": "int64",
+            "default": 1000,
+            "description": "Limit the maximum number of folders to return",
+            "name": "limit",
+            "in": "query"
+          },
+          {
             "type": "integer",
             "format": "int64",
             "default": 1,
@@ -3097,673 +4595,6 @@
             "type": "string",
             "description": "The parent folder UID",
             "name": "parent_uid",
-            "in": "query"
->>>>>>> 09c759b3
-          }
-        ],
-        "responses": {
-          "202": {
-            "description": ""
-          },
-          "400": {
-            "$ref": "#/responses/badRequestError"
-          },
-          "401": {
-            "$ref": "#/responses/unauthorisedError"
-          },
-          "403": {
-            "$ref": "#/responses/forbiddenError"
-          },
-          "404": {
-            "$ref": "#/responses/notFoundError"
-          },
-          "500": {
-            "$ref": "#/responses/internalServerError"
-          }
-        }
-      }
-    },
-    "/datasources/uid/{sourceUID}/correlations": {
-      "get": {
-        "tags": [
-          "correlations"
-        ],
-        "summary": "Gets all correlations originating from the given data source.",
-        "operationId": "getCorrelationsBySourceUID",
-        "parameters": [
-          {
-            "type": "string",
-            "name": "sourceUID",
-            "in": "path",
-            "required": true
-          }
-        ],
-        "responses": {
-          "200": {
-            "$ref": "#/responses/getCorrelationsBySourceUIDResponse"
-          },
-          "401": {
-            "$ref": "#/responses/unauthorisedError"
-          },
-          "404": {
-            "$ref": "#/responses/notFoundError"
-          },
-          "500": {
-            "$ref": "#/responses/internalServerError"
-          }
-        }
-      },
-      "post": {
-        "tags": [
-          "correlations"
-        ],
-        "summary": "Add correlation.",
-        "operationId": "createCorrelation",
-        "parameters": [
-          {
-            "name": "body",
-            "in": "body",
-            "required": true,
-            "schema": {
-              "$ref": "#/definitions/CreateCorrelationCommand"
-            }
-          },
-          {
-            "type": "string",
-            "name": "sourceUID",
-            "in": "path",
-            "required": true
-          }
-        ],
-        "responses": {
-          "200": {
-            "$ref": "#/responses/createCorrelationResponse"
-          },
-          "400": {
-            "$ref": "#/responses/badRequestError"
-          },
-          "401": {
-            "$ref": "#/responses/unauthorisedError"
-          },
-          "403": {
-            "$ref": "#/responses/forbiddenError"
-          },
-          "404": {
-            "$ref": "#/responses/notFoundError"
-          },
-          "500": {
-            "$ref": "#/responses/internalServerError"
-          }
-        }
-      }
-    },
-    "/datasources/uid/{sourceUID}/correlations/{correlationUID}": {
-      "get": {
-        "tags": [
-          "correlations"
-        ],
-        "summary": "Gets a correlation.",
-        "operationId": "getCorrelation",
-        "parameters": [
-          {
-            "type": "string",
-            "name": "sourceUID",
-            "in": "path",
-            "required": true
-          },
-          {
-            "type": "string",
-            "name": "correlationUID",
-            "in": "path",
-            "required": true
-          }
-        ],
-        "responses": {
-          "200": {
-            "$ref": "#/responses/getCorrelationResponse"
-          },
-          "401": {
-            "$ref": "#/responses/unauthorisedError"
-          },
-          "404": {
-            "$ref": "#/responses/notFoundError"
-          },
-          "500": {
-            "$ref": "#/responses/internalServerError"
-          }
-        }
-      },
-      "patch": {
-        "tags": [
-          "correlations"
-        ],
-        "summary": "Updates a correlation.",
-        "operationId": "updateCorrelation",
-        "parameters": [
-          {
-            "type": "string",
-            "name": "sourceUID",
-            "in": "path",
-            "required": true
-          },
-          {
-            "type": "string",
-            "name": "correlationUID",
-            "in": "path",
-            "required": true
-          },
-          {
-            "name": "body",
-            "in": "body",
-            "schema": {
-              "$ref": "#/definitions/UpdateCorrelationCommand"
-            }
-          }
-        ],
-        "responses": {
-          "200": {
-            "$ref": "#/responses/updateCorrelationResponse"
-          },
-          "400": {
-            "$ref": "#/responses/badRequestError"
-          },
-          "401": {
-            "$ref": "#/responses/unauthorisedError"
-          },
-          "403": {
-            "$ref": "#/responses/forbiddenError"
-          },
-          "404": {
-            "$ref": "#/responses/notFoundError"
-          },
-          "500": {
-            "$ref": "#/responses/internalServerError"
-          }
-        }
-      }
-    },
-    "/datasources/uid/{uid}": {
-      "get": {
-        "description": "If you are running Grafana Enterprise and have Fine-grained access control enabled\nyou need to have a permission with action: `datasources:read` and scopes: `datasources:*`, `datasources:uid:*` and `datasources:uid:kLtEtcRGk` (single data source).",
-        "tags": [
-          "datasources"
-        ],
-        "summary": "Get a single data source by UID.",
-        "operationId": "getDataSourceByUID",
-        "parameters": [
-          {
-            "type": "string",
-            "name": "uid",
-            "in": "path",
-            "required": true
-          }
-        ],
-        "responses": {
-          "200": {
-            "$ref": "#/responses/getDataSourceResponse"
-          },
-          "400": {
-            "$ref": "#/responses/badRequestError"
-          },
-          "401": {
-            "$ref": "#/responses/unauthorisedError"
-          },
-          "403": {
-            "$ref": "#/responses/forbiddenError"
-          },
-          "404": {
-            "$ref": "#/responses/notFoundError"
-          },
-          "500": {
-            "$ref": "#/responses/internalServerError"
-          }
-        }
-      },
-      "put": {
-        "description": "Similar to creating a data source, `password` and `basicAuthPassword` should be defined under\nsecureJsonData in order to be stored securely as an encrypted blob in the database. Then, the\nencrypted fields are listed under secureJsonFields section in the response.\n\nIf you are running Grafana Enterprise and have Fine-grained access control enabled\nyou need to have a permission with action: `datasources:write` and scopes: `datasources:*`, `datasources:uid:*` and `datasources:uid:1` (single data source).",
-        "tags": [
-          "datasources"
-        ],
-        "summary": "Update an existing data source.",
-        "operationId": "updateDataSourceByUID",
-        "parameters": [
-          {
-            "name": "Body",
-            "in": "body",
-            "required": true,
-            "schema": {
-              "$ref": "#/definitions/UpdateDataSourceCommand"
-            }
-          },
-          {
-            "type": "string",
-            "name": "uid",
-            "in": "path",
-            "required": true
-          }
-        ],
-        "responses": {
-          "200": {
-            "$ref": "#/responses/createOrUpdateDatasourceResponse"
-          },
-          "401": {
-            "$ref": "#/responses/unauthorisedError"
-          },
-          "403": {
-            "$ref": "#/responses/forbiddenError"
-          },
-          "500": {
-            "$ref": "#/responses/internalServerError"
-          }
-        }
-      },
-      "delete": {
-        "description": "If you are running Grafana Enterprise and have Fine-grained access control enabled\nyou need to have a permission with action: `datasources:delete` and scopes: `datasources:*`, `datasources:uid:*` and `datasources:uid:kLtEtcRGk` (single data source).",
-        "tags": [
-          "datasources"
-        ],
-        "summary": "Delete an existing data source by UID.",
-        "operationId": "deleteDataSourceByUID",
-        "parameters": [
-          {
-            "type": "string",
-            "name": "uid",
-            "in": "path",
-            "required": true
-          }
-        ],
-        "responses": {
-          "200": {
-            "$ref": "#/responses/okResponse"
-          },
-          "401": {
-            "$ref": "#/responses/unauthorisedError"
-          },
-          "403": {
-            "$ref": "#/responses/forbiddenError"
-          },
-          "404": {
-            "$ref": "#/responses/notFoundError"
-          },
-          "500": {
-            "$ref": "#/responses/internalServerError"
-          }
-        }
-      }
-    },
-    "/datasources/uid/{uid}/correlations/{correlationUID}": {
-      "delete": {
-        "tags": [
-          "correlations"
-        ],
-        "summary": "Delete a correlation.",
-        "operationId": "deleteCorrelation",
-        "parameters": [
-          {
-            "type": "string",
-            "name": "uid",
-            "in": "path",
-            "required": true
-          },
-          {
-            "type": "string",
-            "name": "correlationUID",
-            "in": "path",
-            "required": true
-          }
-        ],
-        "responses": {
-          "200": {
-            "$ref": "#/responses/deleteCorrelationResponse"
-          },
-          "401": {
-            "$ref": "#/responses/unauthorisedError"
-          },
-          "403": {
-            "$ref": "#/responses/forbiddenError"
-          },
-          "404": {
-            "$ref": "#/responses/notFoundError"
-          },
-          "500": {
-            "$ref": "#/responses/internalServerError"
-          }
-        }
-      }
-    },
-    "/datasources/uid/{uid}/health": {
-      "get": {
-        "tags": [
-          "datasources"
-        ],
-        "summary": "Sends a health check request to the plugin datasource identified by the UID.",
-        "operationId": "checkDatasourceHealthWithUID",
-        "parameters": [
-          {
-            "type": "string",
-            "name": "uid",
-            "in": "path",
-            "required": true
-          }
-        ],
-        "responses": {
-          "200": {
-            "$ref": "#/responses/okResponse"
-          },
-          "400": {
-            "$ref": "#/responses/badRequestError"
-          },
-          "401": {
-            "$ref": "#/responses/unauthorisedError"
-          },
-          "403": {
-            "$ref": "#/responses/forbiddenError"
-          },
-          "500": {
-            "$ref": "#/responses/internalServerError"
-          }
-        }
-      }
-    },
-    "/datasources/uid/{uid}/resources/{datasource_proxy_route}": {
-      "get": {
-        "tags": [
-          "datasources"
-        ],
-        "summary": "Fetch data source resources.",
-        "operationId": "callDatasourceResourceWithUID",
-        "parameters": [
-          {
-            "type": "string",
-            "name": "datasource_proxy_route",
-            "in": "path",
-            "required": true
-          },
-          {
-            "type": "string",
-            "name": "uid",
-            "in": "path",
-            "required": true
-          }
-        ],
-        "responses": {
-          "200": {
-            "$ref": "#/responses/okResponse"
-          },
-          "400": {
-            "$ref": "#/responses/badRequestError"
-          },
-          "401": {
-            "$ref": "#/responses/unauthorisedError"
-          },
-          "403": {
-            "$ref": "#/responses/forbiddenError"
-          },
-          "404": {
-            "$ref": "#/responses/notFoundError"
-          },
-          "500": {
-            "$ref": "#/responses/internalServerError"
-          }
-        }
-      }
-    },
-    "/datasources/{id}": {
-      "get": {
-        "description": "If you are running Grafana Enterprise and have Fine-grained access control enabled\nyou need to have a permission with action: `datasources:read` and scopes: `datasources:*`, `datasources:id:*` and `datasources:id:1` (single data source).\n\nPlease refer to [updated API](#/datasources/getDataSourceByUID) instead",
-        "tags": [
-          "datasources"
-        ],
-        "summary": "Get a single data source by Id.",
-        "operationId": "getDataSourceByID",
-        "deprecated": true,
-        "parameters": [
-          {
-            "type": "string",
-            "name": "id",
-            "in": "path",
-            "required": true
-          }
-        ],
-        "responses": {
-          "200": {
-            "$ref": "#/responses/getDataSourceResponse"
-          },
-          "400": {
-            "$ref": "#/responses/badRequestError"
-          },
-          "401": {
-            "$ref": "#/responses/unauthorisedError"
-          },
-          "403": {
-            "$ref": "#/responses/forbiddenError"
-          },
-          "404": {
-            "$ref": "#/responses/notFoundError"
-          },
-          "500": {
-            "$ref": "#/responses/internalServerError"
-          }
-        }
-      },
-      "put": {
-        "description": "Similar to creating a data source, `password` and `basicAuthPassword` should be defined under\nsecureJsonData in order to be stored securely as an encrypted blob in the database. Then, the\nencrypted fields are listed under secureJsonFields section in the response.\n\nIf you are running Grafana Enterprise and have Fine-grained access control enabled\nyou need to have a permission with action: `datasources:write` and scopes: `datasources:*`, `datasources:id:*` and `datasources:id:1` (single data source).\n\nPlease refer to [updated API](#/datasources/updateDataSourceByUID) instead",
-        "tags": [
-          "datasources"
-        ],
-        "summary": "Update an existing data source by its sequential ID.",
-        "operationId": "updateDataSourceByID",
-        "deprecated": true,
-        "parameters": [
-          {
-            "name": "Body",
-            "in": "body",
-            "required": true,
-            "schema": {
-              "$ref": "#/definitions/UpdateDataSourceCommand"
-            }
-          },
-          {
-            "type": "string",
-            "name": "id",
-            "in": "path",
-            "required": true
-          }
-        ],
-        "responses": {
-          "200": {
-            "$ref": "#/responses/createOrUpdateDatasourceResponse"
-          },
-          "401": {
-            "$ref": "#/responses/unauthorisedError"
-          },
-          "403": {
-            "$ref": "#/responses/forbiddenError"
-          },
-          "500": {
-            "$ref": "#/responses/internalServerError"
-          }
-        }
-      },
-      "delete": {
-        "description": "If you are running Grafana Enterprise and have Fine-grained access control enabled\nyou need to have a permission with action: `datasources:delete` and scopes: `datasources:*`, `datasources:id:*` and `datasources:id:1` (single data source).\n\nPlease refer to [updated API](#/datasources/deleteDataSourceByUID) instead",
-        "tags": [
-          "datasources"
-        ],
-        "summary": "Delete an existing data source by id.",
-        "operationId": "deleteDataSourceByID",
-        "deprecated": true,
-        "parameters": [
-          {
-            "type": "string",
-            "name": "id",
-            "in": "path",
-            "required": true
-          }
-        ],
-        "responses": {
-          "200": {
-            "$ref": "#/responses/okResponse"
-          },
-          "401": {
-            "$ref": "#/responses/unauthorisedError"
-          },
-          "403": {
-            "$ref": "#/responses/forbiddenError"
-          },
-          "404": {
-            "$ref": "#/responses/notFoundError"
-          },
-          "500": {
-            "$ref": "#/responses/internalServerError"
-          }
-        }
-      }
-    },
-    "/datasources/{id}/health": {
-      "get": {
-        "description": "Please refer to [updated API](#/datasources/checkDatasourceHealthWithUID) instead",
-        "tags": [
-          "datasources"
-        ],
-        "summary": "Sends a health check request to the plugin datasource identified by the ID.",
-        "operationId": "checkDatasourceHealthByID",
-        "deprecated": true,
-        "parameters": [
-          {
-            "type": "string",
-            "name": "id",
-            "in": "path",
-            "required": true
-          }
-        ],
-        "responses": {
-          "200": {
-            "$ref": "#/responses/okResponse"
-          },
-          "400": {
-            "$ref": "#/responses/badRequestError"
-          },
-          "401": {
-            "$ref": "#/responses/unauthorisedError"
-          },
-          "403": {
-            "$ref": "#/responses/forbiddenError"
-          },
-          "500": {
-            "$ref": "#/responses/internalServerError"
-          }
-        }
-      }
-    },
-    "/datasources/{id}/resources/{datasource_proxy_route}": {
-      "get": {
-        "description": "Please refer to [updated API](#/datasources/callDatasourceResourceWithUID) instead",
-        "tags": [
-          "datasources"
-        ],
-        "summary": "Fetch data source resources by Id.",
-        "operationId": "callDatasourceResourceByID",
-        "deprecated": true,
-        "parameters": [
-          {
-            "type": "string",
-            "name": "datasource_proxy_route",
-            "in": "path",
-            "required": true
-          },
-          {
-            "type": "string",
-            "name": "id",
-            "in": "path",
-            "required": true
-          }
-        ],
-        "responses": {
-          "200": {
-            "$ref": "#/responses/okResponse"
-          },
-          "400": {
-            "$ref": "#/responses/badRequestError"
-          },
-          "401": {
-            "$ref": "#/responses/unauthorisedError"
-          },
-          "403": {
-            "$ref": "#/responses/forbiddenError"
-          },
-          "404": {
-            "$ref": "#/responses/notFoundError"
-          },
-          "500": {
-            "$ref": "#/responses/internalServerError"
-          }
-        }
-      }
-    },
-    "/ds/query": {
-      "post": {
-        "description": "If you are running Grafana Enterprise and have Fine-grained access control enabled\nyou need to have a permission with action: `datasources:query`.",
-        "tags": [
-          "ds"
-        ],
-        "summary": "DataSource query metrics with expressions.",
-        "operationId": "queryMetricsWithExpressions",
-        "parameters": [
-          {
-            "name": "body",
-            "in": "body",
-            "required": true,
-            "schema": {
-              "$ref": "#/definitions/MetricRequest"
-            }
-          }
-        ],
-        "responses": {
-          "200": {
-            "$ref": "#/responses/queryMetricsWithExpressionsRespons"
-          },
-          "207": {
-            "$ref": "#/responses/queryMetricsWithExpressionsRespons"
-          },
-          "400": {
-            "$ref": "#/responses/badRequestError"
-          },
-          "401": {
-            "$ref": "#/responses/unauthorisedError"
-          },
-          "403": {
-            "$ref": "#/responses/forbiddenError"
-          },
-          "500": {
-            "$ref": "#/responses/internalServerError"
-          }
-        }
-      }
-    },
-    "/folders": {
-      "get": {
-        "description": "Returns all folders that the authenticated user has permission to view.",
-        "tags": [
-          "folders"
-        ],
-        "summary": "Get all folders.",
-        "operationId": "getFolders",
-        "parameters": [
-          {
-            "type": "integer",
-            "format": "int64",
-            "default": 1000,
-            "description": "Limit the maximum number of folders to return",
-            "name": "limit",
-            "in": "query"
-          },
-          {
-            "type": "integer",
-            "format": "int64",
-            "default": 1,
-            "description": "Page index for starting fetching folders",
-            "name": "page",
             "in": "query"
           }
         ],
@@ -4357,6 +5188,216 @@
         }
       }
     },
+    "/licensing/check": {
+      "get": {
+        "tags": [
+          "licensing",
+          "enterprise"
+        ],
+        "summary": "Check license availability.",
+        "operationId": "getStatus",
+        "responses": {
+          "200": {
+            "$ref": "#/responses/getStatusResponse"
+          }
+        }
+      }
+    },
+    "/licensing/custom-permissions": {
+      "get": {
+        "description": "You need to have a permission with action `licensing.reports:read`.",
+        "tags": [
+          "licensing",
+          "enterprise"
+        ],
+        "summary": "Get custom permissions report.",
+        "operationId": "getCustomPermissionsReport",
+        "responses": {
+          "200": {
+            "$ref": "#/responses/getCustomPermissionsReportResponse"
+          },
+          "500": {
+            "$ref": "#/responses/internalServerError"
+          }
+        }
+      }
+    },
+    "/licensing/custom-permissions-csv": {
+      "get": {
+        "description": "You need to have a permission with action `licensing.reports:read`.",
+        "produces": [
+          "text/csv"
+        ],
+        "tags": [
+          "licensing",
+          "enterprise"
+        ],
+        "summary": "Get custom permissions report in CSV format.",
+        "operationId": "getCustomPermissionsCSV",
+        "responses": {
+          "200": {
+            "$ref": "#/responses/getCustomPermissionsReportResponse"
+          },
+          "500": {
+            "$ref": "#/responses/internalServerError"
+          }
+        }
+      }
+    },
+    "/licensing/refresh-stats": {
+      "get": {
+        "description": "You need to have a permission with action `licensing:read`.",
+        "tags": [
+          "licensing",
+          "enterprise"
+        ],
+        "summary": "Refresh license stats.",
+        "operationId": "refreshLicenseStats",
+        "responses": {
+          "200": {
+            "$ref": "#/responses/refreshLicenseStatsResponse"
+          },
+          "500": {
+            "$ref": "#/responses/internalServerError"
+          }
+        }
+      }
+    },
+    "/licensing/token": {
+      "get": {
+        "description": "You need to have a permission with action `licensing:read`.",
+        "tags": [
+          "licensing",
+          "enterprise"
+        ],
+        "summary": "Get license token.",
+        "operationId": "getLicenseToken",
+        "responses": {
+          "200": {
+            "$ref": "#/responses/getLicenseTokenResponse"
+          }
+        }
+      },
+      "post": {
+        "description": "You need to have a permission with action `licensing:update`.",
+        "tags": [
+          "licensing",
+          "enterprise"
+        ],
+        "summary": "Create license token.",
+        "operationId": "postLicenseToken",
+        "parameters": [
+          {
+            "name": "body",
+            "in": "body",
+            "required": true,
+            "schema": {
+              "$ref": "#/definitions/DeleteTokenCommand"
+            }
+          }
+        ],
+        "responses": {
+          "200": {
+            "$ref": "#/responses/getLicenseTokenResponse"
+          },
+          "400": {
+            "$ref": "#/responses/badRequestError"
+          }
+        }
+      },
+      "delete": {
+        "description": "Removes the license stored in the Grafana database. Available in Grafana Enterprise v7.4+.\n\nYou need to have a permission with action `licensing:delete`.",
+        "tags": [
+          "licensing",
+          "enterprise"
+        ],
+        "summary": "Remove license from database.",
+        "operationId": "deleteLicenseToken",
+        "parameters": [
+          {
+            "name": "body",
+            "in": "body",
+            "required": true,
+            "schema": {
+              "$ref": "#/definitions/DeleteTokenCommand"
+            }
+          }
+        ],
+        "responses": {
+          "202": {
+            "$ref": "#/responses/acceptedResponse"
+          },
+          "400": {
+            "$ref": "#/responses/badRequestError"
+          },
+          "401": {
+            "$ref": "#/responses/unauthorisedError"
+          },
+          "403": {
+            "$ref": "#/responses/forbiddenError"
+          },
+          "422": {
+            "$ref": "#/responses/unprocessableEntityError"
+          },
+          "500": {
+            "$ref": "#/responses/internalServerError"
+          }
+        }
+      }
+    },
+    "/licensing/token/renew": {
+      "post": {
+        "description": "Manually ask license issuer for a new token. Available in Grafana Enterprise v7.4+.\n\nYou need to have a permission with action `licensing:update`.",
+        "tags": [
+          "licensing",
+          "enterprise"
+        ],
+        "summary": "Manually force license refresh.",
+        "operationId": "postRenewLicenseToken",
+        "parameters": [
+          {
+            "name": "body",
+            "in": "body",
+            "required": true,
+            "schema": {
+              "type": "object"
+            }
+          }
+        ],
+        "responses": {
+          "200": {
+            "$ref": "#/responses/postRenewLicenseTokenResponse"
+          },
+          "401": {
+            "$ref": "#/responses/unauthorisedError"
+          },
+          "404": {
+            "$ref": "#/responses/notFoundError"
+          }
+        }
+      }
+    },
+    "/logout/saml": {
+      "get": {
+        "tags": [
+          "saml",
+          "enterprise"
+        ],
+        "summary": "GetLogout initiates single logout process.",
+        "operationId": "getSAMLLogout",
+        "responses": {
+          "302": {
+            "description": ""
+          },
+          "404": {
+            "$ref": "#/responses/notFoundError"
+          },
+          "500": {
+            "$ref": "#/responses/internalServerError"
+          }
+        }
+      }
+    },
     "/org": {
       "get": {
         "tags": [
@@ -5902,6 +6943,827 @@
         }
       }
     },
+    "/recording-rules": {
+      "get": {
+        "tags": [
+          "recording_rules",
+          "enterprise"
+        ],
+        "summary": "Lists all rules in the database: active or deleted.",
+        "operationId": "listRecordingRules",
+        "responses": {
+          "200": {
+            "$ref": "#/responses/listRecordingRulesResponse"
+          },
+          "401": {
+            "$ref": "#/responses/unauthorisedError"
+          },
+          "403": {
+            "$ref": "#/responses/forbiddenError"
+          },
+          "404": {
+            "$ref": "#/responses/notFoundError"
+          },
+          "500": {
+            "$ref": "#/responses/internalServerError"
+          }
+        }
+      },
+      "put": {
+        "tags": [
+          "recording_rules",
+          "enterprise"
+        ],
+        "summary": "Update the active status of a rule.",
+        "operationId": "updateRecordingRule",
+        "parameters": [
+          {
+            "name": "body",
+            "in": "body",
+            "required": true,
+            "schema": {
+              "$ref": "#/definitions/RecordingRuleJSON"
+            }
+          }
+        ],
+        "responses": {
+          "200": {
+            "$ref": "#/responses/recordingRuleResponse"
+          },
+          "401": {
+            "$ref": "#/responses/unauthorisedError"
+          },
+          "403": {
+            "$ref": "#/responses/forbiddenError"
+          },
+          "404": {
+            "$ref": "#/responses/notFoundError"
+          },
+          "500": {
+            "$ref": "#/responses/internalServerError"
+          }
+        }
+      },
+      "post": {
+        "tags": [
+          "recording_rules",
+          "enterprise"
+        ],
+        "summary": "Create a recording rule that is then registered and started.",
+        "operationId": "createRecordingRule",
+        "parameters": [
+          {
+            "name": "body",
+            "in": "body",
+            "required": true,
+            "schema": {
+              "$ref": "#/definitions/RecordingRuleJSON"
+            }
+          }
+        ],
+        "responses": {
+          "200": {
+            "$ref": "#/responses/recordingRuleResponse"
+          },
+          "401": {
+            "$ref": "#/responses/unauthorisedError"
+          },
+          "403": {
+            "$ref": "#/responses/forbiddenError"
+          },
+          "404": {
+            "$ref": "#/responses/notFoundError"
+          },
+          "500": {
+            "$ref": "#/responses/internalServerError"
+          }
+        }
+      }
+    },
+    "/recording-rules/test": {
+      "post": {
+        "tags": [
+          "recording_rules",
+          "enterprise"
+        ],
+        "summary": "Test a recording rule.",
+        "operationId": "testCreateRecordingRule",
+        "parameters": [
+          {
+            "name": "body",
+            "in": "body",
+            "required": true,
+            "schema": {
+              "$ref": "#/definitions/RecordingRuleJSON"
+            }
+          }
+        ],
+        "responses": {
+          "200": {
+            "$ref": "#/responses/okResponse"
+          },
+          "401": {
+            "$ref": "#/responses/unauthorisedError"
+          },
+          "403": {
+            "$ref": "#/responses/forbiddenError"
+          },
+          "404": {
+            "$ref": "#/responses/notFoundError"
+          },
+          "422": {
+            "$ref": "#/responses/unprocessableEntityError"
+          },
+          "500": {
+            "$ref": "#/responses/internalServerError"
+          }
+        }
+      }
+    },
+    "/recording-rules/writer": {
+      "get": {
+        "tags": [
+          "recording_rules",
+          "enterprise"
+        ],
+        "summary": "Return the prometheus remote write target.",
+        "operationId": "getRecordingRuleWriteTarget",
+        "responses": {
+          "200": {
+            "$ref": "#/responses/recordingRuleWriteTargetResponse"
+          },
+          "401": {
+            "$ref": "#/responses/unauthorisedError"
+          },
+          "403": {
+            "$ref": "#/responses/forbiddenError"
+          },
+          "404": {
+            "$ref": "#/responses/notFoundError"
+          },
+          "500": {
+            "$ref": "#/responses/internalServerError"
+          }
+        }
+      },
+      "post": {
+        "description": "It returns a 422 if there is not an existing prometheus data source configured.",
+        "tags": [
+          "recording_rules",
+          "enterprise"
+        ],
+        "summary": "Create a remote write target.",
+        "operationId": "createRecordingRuleWriteTarget",
+        "parameters": [
+          {
+            "name": "body",
+            "in": "body",
+            "required": true,
+            "schema": {
+              "$ref": "#/definitions/PrometheusRemoteWriteTargetJSON"
+            }
+          }
+        ],
+        "responses": {
+          "200": {
+            "$ref": "#/responses/recordingRuleWriteTargetResponse"
+          },
+          "401": {
+            "$ref": "#/responses/unauthorisedError"
+          },
+          "403": {
+            "$ref": "#/responses/forbiddenError"
+          },
+          "404": {
+            "$ref": "#/responses/notFoundError"
+          },
+          "422": {
+            "$ref": "#/responses/unprocessableEntityError"
+          },
+          "500": {
+            "$ref": "#/responses/internalServerError"
+          }
+        }
+      },
+      "delete": {
+        "tags": [
+          "recording_rules",
+          "enterprise"
+        ],
+        "summary": "Delete the remote write target.",
+        "operationId": "deleteRecordingRuleWriteTarget",
+        "responses": {
+          "200": {
+            "$ref": "#/responses/okResponse"
+          },
+          "401": {
+            "$ref": "#/responses/unauthorisedError"
+          },
+          "403": {
+            "$ref": "#/responses/forbiddenError"
+          },
+          "404": {
+            "$ref": "#/responses/notFoundError"
+          },
+          "500": {
+            "$ref": "#/responses/internalServerError"
+          }
+        }
+      }
+    },
+    "/recording-rules/{recordingRuleID}": {
+      "delete": {
+        "tags": [
+          "recording_rules",
+          "enterprise"
+        ],
+        "summary": "Delete removes the rule from the registry and stops it.",
+        "operationId": "deleteRecordingRule",
+        "parameters": [
+          {
+            "type": "integer",
+            "format": "int64",
+            "name": "recordingRuleID",
+            "in": "path",
+            "required": true
+          }
+        ],
+        "responses": {
+          "200": {
+            "$ref": "#/responses/okResponse"
+          },
+          "401": {
+            "$ref": "#/responses/unauthorisedError"
+          },
+          "403": {
+            "$ref": "#/responses/forbiddenError"
+          },
+          "404": {
+            "$ref": "#/responses/notFoundError"
+          },
+          "500": {
+            "$ref": "#/responses/internalServerError"
+          }
+        }
+      }
+    },
+    "/reports": {
+      "get": {
+        "description": "Available to org admins only and with a valid or expired license.\n\nYou need to have a permission with action `reports:read` with scope `reports:*`.",
+        "tags": [
+          "reports",
+          "enterprise"
+        ],
+        "summary": "List reports.",
+        "operationId": "getReports",
+        "responses": {
+          "200": {
+            "$ref": "#/responses/getReportsResponse"
+          },
+          "401": {
+            "$ref": "#/responses/unauthorisedError"
+          },
+          "403": {
+            "$ref": "#/responses/forbiddenError"
+          },
+          "500": {
+            "$ref": "#/responses/internalServerError"
+          }
+        }
+      },
+      "post": {
+        "description": "Available to org admins only and with a valid license.\n\nYou need to have a permission with action `reports.admin:create`.",
+        "tags": [
+          "reports",
+          "enterprise"
+        ],
+        "summary": "Create a report.",
+        "operationId": "createReport",
+        "parameters": [
+          {
+            "name": "body",
+            "in": "body",
+            "required": true,
+            "schema": {
+              "$ref": "#/definitions/CreateOrUpdateConfigCmd"
+            }
+          }
+        ],
+        "responses": {
+          "200": {
+            "$ref": "#/responses/createReportResponse"
+          },
+          "400": {
+            "$ref": "#/responses/badRequestError"
+          },
+          "401": {
+            "$ref": "#/responses/unauthorisedError"
+          },
+          "403": {
+            "$ref": "#/responses/forbiddenError"
+          },
+          "404": {
+            "$ref": "#/responses/notFoundError"
+          },
+          "500": {
+            "$ref": "#/responses/internalServerError"
+          }
+        }
+      }
+    },
+    "/reports/email": {
+      "post": {
+        "description": "Generate and send a report. This API waits for the report to be generated before returning. We recommend that you set the client’s timeout to at least 60 seconds. Available to org admins only and with a valid license.\n\nOnly available in Grafana Enterprise v7.0+.\nThis API endpoint is experimental and may be deprecated in a future release. On deprecation, a migration strategy will be provided and the endpoint will remain functional until the next major release of Grafana.\n\nYou need to have a permission with action `reports:send`.",
+        "tags": [
+          "reports",
+          "enterprise"
+        ],
+        "summary": "Send a report.",
+        "operationId": "sendReport",
+        "parameters": [
+          {
+            "name": "body",
+            "in": "body",
+            "required": true,
+            "schema": {
+              "$ref": "#/definitions/ReportEmailDTO"
+            }
+          }
+        ],
+        "responses": {
+          "200": {
+            "$ref": "#/responses/okResponse"
+          },
+          "400": {
+            "$ref": "#/responses/badRequestError"
+          },
+          "401": {
+            "$ref": "#/responses/unauthorisedError"
+          },
+          "403": {
+            "$ref": "#/responses/forbiddenError"
+          },
+          "404": {
+            "$ref": "#/responses/notFoundError"
+          },
+          "500": {
+            "$ref": "#/responses/internalServerError"
+          }
+        }
+      }
+    },
+    "/reports/render/pdf/{dashboardID}": {
+      "get": {
+        "description": "Please refer to [reports enterprise](#/reports/renderReportPDFs) instead. This will be removed in Grafana 10.",
+        "produces": [
+          "application/pdf"
+        ],
+        "tags": [
+          "reports",
+          "enterprise"
+        ],
+        "summary": "Render report for dashboard.",
+        "operationId": "renderReportPDF",
+        "deprecated": true,
+        "parameters": [
+          {
+            "type": "integer",
+            "format": "int64",
+            "name": "DashboardID",
+            "in": "path",
+            "required": true
+          },
+          {
+            "type": "integer",
+            "format": "int64",
+            "name": "dashboardID",
+            "in": "path",
+            "required": true
+          },
+          {
+            "type": "string",
+            "name": "title",
+            "in": "query"
+          },
+          {
+            "type": "string",
+            "name": "variables",
+            "in": "query"
+          },
+          {
+            "type": "string",
+            "name": "from",
+            "in": "query"
+          },
+          {
+            "type": "string",
+            "name": "to",
+            "in": "query"
+          },
+          {
+            "type": "string",
+            "name": "orientation",
+            "in": "query"
+          },
+          {
+            "type": "string",
+            "name": "layout",
+            "in": "query"
+          }
+        ],
+        "responses": {
+          "200": {
+            "$ref": "#/responses/contentResponse"
+          },
+          "400": {
+            "$ref": "#/responses/badRequestError"
+          },
+          "401": {
+            "$ref": "#/responses/unauthorisedError"
+          },
+          "500": {
+            "$ref": "#/responses/internalServerError"
+          }
+        }
+      }
+    },
+    "/reports/render/pdfs": {
+      "get": {
+        "description": "Available to all users and with a valid license.",
+        "produces": [
+          "application/pdf"
+        ],
+        "tags": [
+          "reports",
+          "enterprise"
+        ],
+        "summary": "Render report for multiple dashboards.",
+        "operationId": "renderReportPDFs",
+        "parameters": [
+          {
+            "type": "string",
+            "name": "dashboardID",
+            "in": "query"
+          },
+          {
+            "type": "string",
+            "name": "orientation",
+            "in": "query"
+          },
+          {
+            "type": "string",
+            "name": "layout",
+            "in": "query"
+          }
+        ],
+        "responses": {
+          "200": {
+            "$ref": "#/responses/contentResponse"
+          },
+          "400": {
+            "$ref": "#/responses/badRequestError"
+          },
+          "401": {
+            "$ref": "#/responses/unauthorisedError"
+          },
+          "500": {
+            "$ref": "#/responses/internalServerError"
+          }
+        }
+      }
+    },
+    "/reports/settings": {
+      "get": {
+        "description": "Available to org admins only and with a valid or expired license.\n\nYou need to have a permission with action `reports.settings:read`x.",
+        "tags": [
+          "reports",
+          "enterprise"
+        ],
+        "summary": "Get settings.",
+        "operationId": "getReportSettings",
+        "responses": {
+          "200": {
+            "$ref": "#/responses/getReportSettingsResponse"
+          },
+          "401": {
+            "$ref": "#/responses/unauthorisedError"
+          },
+          "403": {
+            "$ref": "#/responses/forbiddenError"
+          },
+          "500": {
+            "$ref": "#/responses/internalServerError"
+          }
+        }
+      },
+      "post": {
+        "description": "Available to org admins only and with a valid or expired license.\n\nYou need to have a permission with action `reports.settings:write`xx.",
+        "tags": [
+          "reports",
+          "enterprise"
+        ],
+        "summary": "Save settings.",
+        "operationId": "saveReportSettings",
+        "parameters": [
+          {
+            "name": "body",
+            "in": "body",
+            "required": true,
+            "schema": {
+              "$ref": "#/definitions/SettingsDTO"
+            }
+          }
+        ],
+        "responses": {
+          "200": {
+            "$ref": "#/responses/okResponse"
+          },
+          "400": {
+            "$ref": "#/responses/badRequestError"
+          },
+          "401": {
+            "$ref": "#/responses/unauthorisedError"
+          },
+          "403": {
+            "$ref": "#/responses/forbiddenError"
+          },
+          "500": {
+            "$ref": "#/responses/internalServerError"
+          }
+        }
+      }
+    },
+    "/reports/test-email": {
+      "post": {
+        "description": "Available to org admins only and with a valid license.\n\nYou need to have a permission with action `reports:send`.",
+        "tags": [
+          "reports",
+          "enterprise"
+        ],
+        "summary": "Send test report via email.",
+        "operationId": "sendTestEmail",
+        "parameters": [
+          {
+            "name": "body",
+            "in": "body",
+            "required": true,
+            "schema": {
+              "$ref": "#/definitions/CreateOrUpdateConfigCmd"
+            }
+          }
+        ],
+        "responses": {
+          "200": {
+            "$ref": "#/responses/okResponse"
+          },
+          "400": {
+            "$ref": "#/responses/badRequestError"
+          },
+          "401": {
+            "$ref": "#/responses/unauthorisedError"
+          },
+          "403": {
+            "$ref": "#/responses/forbiddenError"
+          },
+          "404": {
+            "$ref": "#/responses/notFoundError"
+          },
+          "500": {
+            "$ref": "#/responses/internalServerError"
+          }
+        }
+      }
+    },
+    "/reports/{id}": {
+      "get": {
+        "description": "Available to org admins only and with a valid or expired license.\n\nYou need to have a permission with action `reports:read` with scope `reports:id:\u003creport ID\u003e`.",
+        "tags": [
+          "reports",
+          "enterprise"
+        ],
+        "summary": "Get a report.",
+        "operationId": "getReport",
+        "parameters": [
+          {
+            "type": "integer",
+            "format": "int64",
+            "name": "id",
+            "in": "path",
+            "required": true
+          }
+        ],
+        "responses": {
+          "200": {
+            "$ref": "#/responses/getReportResponse"
+          },
+          "400": {
+            "$ref": "#/responses/badRequestError"
+          },
+          "401": {
+            "$ref": "#/responses/unauthorisedError"
+          },
+          "403": {
+            "$ref": "#/responses/forbiddenError"
+          },
+          "404": {
+            "$ref": "#/responses/notFoundError"
+          },
+          "500": {
+            "$ref": "#/responses/internalServerError"
+          }
+        }
+      },
+      "put": {
+        "description": "Available to org admins only and with a valid or expired license.\n\nYou need to have a permission with action `reports.admin:write` with scope `reports:id:\u003creport ID\u003e`.",
+        "tags": [
+          "reports",
+          "enterprise"
+        ],
+        "summary": "Update a report.",
+        "operationId": "updateReport",
+        "parameters": [
+          {
+            "name": "body",
+            "in": "body",
+            "required": true,
+            "schema": {
+              "$ref": "#/definitions/CreateOrUpdateConfigCmd"
+            }
+          },
+          {
+            "type": "integer",
+            "format": "int64",
+            "name": "id",
+            "in": "path",
+            "required": true
+          }
+        ],
+        "responses": {
+          "200": {
+            "$ref": "#/responses/okResponse"
+          },
+          "400": {
+            "$ref": "#/responses/badRequestError"
+          },
+          "401": {
+            "$ref": "#/responses/unauthorisedError"
+          },
+          "403": {
+            "$ref": "#/responses/forbiddenError"
+          },
+          "404": {
+            "$ref": "#/responses/notFoundError"
+          },
+          "500": {
+            "$ref": "#/responses/internalServerError"
+          }
+        }
+      },
+      "delete": {
+        "description": "Available to org admins only and with a valid or expired license.\n\nYou need to have a permission with action `reports.delete` with scope `reports:id:\u003creport ID\u003e`.",
+        "tags": [
+          "reports",
+          "enterprise"
+        ],
+        "summary": "Delete a report.",
+        "operationId": "deleteReport",
+        "parameters": [
+          {
+            "type": "integer",
+            "format": "int64",
+            "name": "id",
+            "in": "path",
+            "required": true
+          }
+        ],
+        "responses": {
+          "200": {
+            "$ref": "#/responses/okResponse"
+          },
+          "400": {
+            "$ref": "#/responses/badRequestError"
+          },
+          "401": {
+            "$ref": "#/responses/unauthorisedError"
+          },
+          "403": {
+            "$ref": "#/responses/forbiddenError"
+          },
+          "404": {
+            "$ref": "#/responses/notFoundError"
+          },
+          "500": {
+            "$ref": "#/responses/internalServerError"
+          }
+        }
+      }
+    },
+    "/saml/acs": {
+      "post": {
+        "tags": [
+          "saml",
+          "enterprise"
+        ],
+        "summary": "It performs assertion Consumer Service (ACS).",
+        "operationId": "postACS",
+        "parameters": [
+          {
+            "type": "string",
+            "name": "RelayState",
+            "in": "query"
+          }
+        ],
+        "responses": {
+          "302": {
+            "description": ""
+          },
+          "403": {
+            "$ref": "#/responses/forbiddenError"
+          },
+          "500": {
+            "$ref": "#/responses/internalServerError"
+          }
+        }
+      }
+    },
+    "/saml/metadata": {
+      "get": {
+        "produces": [
+          "application/xml;application/samlmetadata+xml"
+        ],
+        "tags": [
+          "saml",
+          "enterprise"
+        ],
+        "summary": "It exposes the SP (Grafana's) metadata for the IdP's consumption.",
+        "operationId": "getMetadata",
+        "responses": {
+          "200": {
+            "$ref": "#/responses/contentResponse"
+          }
+        }
+      }
+    },
+    "/saml/slo": {
+      "get": {
+        "description": "There might be two possible requests:\n1. Logout response (callback) when Grafana initiates single logout and IdP returns response to logout request.\n2. Logout request when another SP initiates single logout and IdP sends logout request to the Grafana,\nor in case of IdP-initiated logout.",
+        "tags": [
+          "saml",
+          "enterprise"
+        ],
+        "summary": "It performs Single Logout (SLO) callback.",
+        "operationId": "getSLO",
+        "responses": {
+          "302": {
+            "description": ""
+          },
+          "400": {
+            "$ref": "#/responses/badRequestError"
+          },
+          "403": {
+            "$ref": "#/responses/forbiddenError"
+          },
+          "500": {
+            "$ref": "#/responses/internalServerError"
+          }
+        }
+      },
+      "post": {
+        "description": "There might be two possible requests:\n1. Logout response (callback) when Grafana initiates single logout and IdP returns response to logout request.\n2. Logout request when another SP initiates single logout and IdP sends logout request to the Grafana,\nor in case of IdP-initiated logout.",
+        "tags": [
+          "saml",
+          "enterprise"
+        ],
+        "summary": "It performs Single Logout (SLO) callback.",
+        "operationId": "postSLO",
+        "parameters": [
+          {
+            "type": "string",
+            "name": "SAMLRequest",
+            "in": "query"
+          },
+          {
+            "type": "string",
+            "name": "SAMLResponse",
+            "in": "query"
+          }
+        ],
+        "responses": {
+          "302": {
+            "description": ""
+          },
+          "400": {
+            "$ref": "#/responses/badRequestError"
+          },
+          "403": {
+            "$ref": "#/responses/forbiddenError"
+          },
+          "500": {
+            "$ref": "#/responses/internalServerError"
+          }
+        }
+      }
+    },
     "/search": {
       "get": {
         "tags": [
@@ -6611,6 +8473,135 @@
         }
       }
     },
+    "/teams/{teamId}/groups": {
+      "get": {
+        "tags": [
+          "sync_team_groups",
+          "enterprise"
+        ],
+        "summary": "Get External Groups.",
+        "operationId": "getTeamGroupsApi",
+        "parameters": [
+          {
+            "type": "integer",
+            "format": "int64",
+            "name": "teamId",
+            "in": "path",
+            "required": true
+          }
+        ],
+        "responses": {
+          "200": {
+            "$ref": "#/responses/getTeamGroupsApiResponse"
+          },
+          "400": {
+            "$ref": "#/responses/badRequestError"
+          },
+          "401": {
+            "$ref": "#/responses/unauthorisedError"
+          },
+          "403": {
+            "$ref": "#/responses/forbiddenError"
+          },
+          "404": {
+            "$ref": "#/responses/notFoundError"
+          },
+          "500": {
+            "$ref": "#/responses/internalServerError"
+          }
+        }
+      },
+      "post": {
+        "tags": [
+          "sync_team_groups",
+          "enterprise"
+        ],
+        "summary": "Add External Group.",
+        "operationId": "addTeamGroupApi",
+        "parameters": [
+          {
+            "name": "body",
+            "in": "body",
+            "required": true,
+            "schema": {
+              "$ref": "#/definitions/TeamGroupMapping"
+            }
+          },
+          {
+            "type": "integer",
+            "format": "int64",
+            "name": "teamId",
+            "in": "path",
+            "required": true
+          }
+        ],
+        "responses": {
+          "200": {
+            "$ref": "#/responses/okResponse"
+          },
+          "400": {
+            "$ref": "#/responses/badRequestError"
+          },
+          "401": {
+            "$ref": "#/responses/unauthorisedError"
+          },
+          "403": {
+            "$ref": "#/responses/forbiddenError"
+          },
+          "404": {
+            "$ref": "#/responses/notFoundError"
+          },
+          "500": {
+            "$ref": "#/responses/internalServerError"
+          }
+        }
+      }
+    },
+    "/teams/{teamId}/groups/{groupId}": {
+      "delete": {
+        "tags": [
+          "sync_team_groups",
+          "enterprise"
+        ],
+        "summary": "Remove External Group.",
+        "operationId": "removeTeamGroupApi",
+        "parameters": [
+          {
+            "type": "string",
+            "name": "groupId",
+            "in": "path",
+            "required": true
+          },
+          {
+            "type": "integer",
+            "format": "int64",
+            "name": "teamId",
+            "in": "path",
+            "required": true
+          }
+        ],
+        "responses": {
+          "200": {
+            "$ref": "#/responses/okResponse"
+          },
+          "400": {
+            "$ref": "#/responses/badRequestError"
+          },
+          "401": {
+            "$ref": "#/responses/unauthorisedError"
+          },
+          "403": {
+            "$ref": "#/responses/forbiddenError"
+          },
+          "404": {
+            "$ref": "#/responses/notFoundError"
+          },
+          "500": {
+            "$ref": "#/responses/internalServerError"
+          }
+        }
+      }
+    },
     "/teams/{team_id}": {
       "get": {
         "tags": [
@@ -7754,6 +9745,42 @@
     }
   },
   "definitions": {
+    "ActiveSyncStatusDTO": {
+      "description": "ActiveSyncStatusDTO holds the information for LDAP background Sync",
+      "type": "object",
+      "properties": {
+        "enabled": {
+          "type": "boolean"
+        },
+        "nextSync": {
+          "type": "string",
+          "format": "date-time"
+        },
+        "prevSync": {
+          "$ref": "#/definitions/SyncResult"
+        },
+        "schedule": {
+          "type": "string"
+        }
+      }
+    },
+    "ActiveUserStats": {
+      "type": "object",
+      "properties": {
+        "active_admins_and_editors": {
+          "type": "integer",
+          "format": "int64"
+        },
+        "active_users": {
+          "type": "integer",
+          "format": "int64"
+        },
+        "active_viewers": {
+          "type": "integer",
+          "format": "int64"
+        }
+      }
+    },
     "AddCommand": {
       "type": "object",
       "properties": {
@@ -7860,6 +9887,25 @@
         }
       }
     },
+    "AddPermissionDTO": {
+      "type": "object",
+      "properties": {
+        "builtinRole": {
+          "type": "string"
+        },
+        "permission": {
+          "$ref": "#/definitions/DsPermissionType"
+        },
+        "teamId": {
+          "type": "integer",
+          "format": "int64"
+        },
+        "userId": {
+          "type": "integer",
+          "format": "int64"
+        }
+      }
+    },
     "AddServiceAccountTokenCommand": {
       "type": "object",
       "properties": {
@@ -7878,6 +9924,25 @@
         "userId": {
           "type": "integer",
           "format": "int64"
+        }
+      }
+    },
+    "AddTeamRoleCommand": {
+      "type": "object",
+      "properties": {
+        "roleUid": {
+          "type": "string"
+        }
+      }
+    },
+    "AddUserRoleCommand": {
+      "type": "object",
+      "properties": {
+        "global": {
+          "type": "boolean"
+        },
+        "roleUid": {
+          "type": "string"
         }
       }
     },
@@ -8284,6 +10349,26 @@
         }
       }
     },
+    "BrandingOptionsDTO": {
+      "type": "object",
+      "properties": {
+        "emailFooterLink": {
+          "type": "string"
+        },
+        "emailFooterMode": {
+          "type": "string"
+        },
+        "emailFooterText": {
+          "type": "string"
+        },
+        "emailLogoUrl": {
+          "type": "string"
+        },
+        "reportLogoUrl": {
+          "type": "string"
+        }
+      }
+    },
     "CalculateDiffTarget": {
       "type": "object",
       "properties": {
@@ -8315,6 +10400,88 @@
       "description": "ConfFloat64 is a float64. It Marshals float64 values of NaN of Inf\nto null.",
       "type": "number",
       "format": "double"
+    },
+    "ConfigDTO": {
+      "description": "ConfigDTO is model representation in transfer",
+      "type": "object",
+      "properties": {
+        "created": {
+          "type": "string",
+          "format": "date-time"
+        },
+        "dashboardId": {
+          "type": "integer",
+          "format": "int64"
+        },
+        "dashboardName": {
+          "type": "string"
+        },
+        "dashboardUid": {
+          "type": "string"
+        },
+        "dashboards": {
+          "type": "array",
+          "items": {
+            "$ref": "#/definitions/DashboardDTO"
+          }
+        },
+        "enableCsv": {
+          "type": "boolean"
+        },
+        "enableDashboardUrl": {
+          "type": "boolean"
+        },
+        "formats": {
+          "type": "array",
+          "items": {
+            "$ref": "#/definitions/Type"
+          }
+        },
+        "id": {
+          "type": "integer",
+          "format": "int64"
+        },
+        "message": {
+          "type": "string"
+        },
+        "name": {
+          "type": "string"
+        },
+        "options": {
+          "$ref": "#/definitions/ReportOptionsDTO"
+        },
+        "orgId": {
+          "type": "integer",
+          "format": "int64"
+        },
+        "recipients": {
+          "type": "string"
+        },
+        "replyTo": {
+          "type": "string"
+        },
+        "scaleFactor": {
+          "type": "integer",
+          "format": "int64"
+        },
+        "schedule": {
+          "$ref": "#/definitions/ScheduleDTO"
+        },
+        "state": {
+          "$ref": "#/definitions/State"
+        },
+        "templateVars": {
+          "type": "object"
+        },
+        "updated": {
+          "type": "string",
+          "format": "date-time"
+        },
+        "userId": {
+          "type": "integer",
+          "format": "int64"
+        }
+      }
     },
     "Correlation": {
       "description": "Correlation is the model for correlations definitions",
@@ -8562,6 +10729,64 @@
         }
       }
     },
+    "CreateOrUpdateConfigCmd": {
+      "type": "object",
+      "properties": {
+        "dashboardId": {
+          "type": "integer",
+          "format": "int64"
+        },
+        "dashboardUid": {
+          "type": "string"
+        },
+        "dashboards": {
+          "type": "array",
+          "items": {
+            "$ref": "#/definitions/DashboardDTO"
+          }
+        },
+        "enableCsv": {
+          "type": "boolean"
+        },
+        "enableDashboardUrl": {
+          "type": "boolean"
+        },
+        "formats": {
+          "type": "array",
+          "items": {
+            "$ref": "#/definitions/Type"
+          }
+        },
+        "message": {
+          "type": "string"
+        },
+        "name": {
+          "type": "string"
+        },
+        "options": {
+          "$ref": "#/definitions/ReportOptionsDTO"
+        },
+        "recipients": {
+          "type": "string"
+        },
+        "replyTo": {
+          "type": "string"
+        },
+        "scaleFactor": {
+          "type": "integer",
+          "format": "int64"
+        },
+        "schedule": {
+          "$ref": "#/definitions/ScheduleDTO"
+        },
+        "state": {
+          "$ref": "#/definitions/State"
+        },
+        "templateVars": {
+          "type": "object"
+        }
+      }
+    },
     "CreateOrgCommand": {
       "type": "object",
       "properties": {
@@ -8601,6 +10826,42 @@
         },
         "queries": {
           "$ref": "#/definitions/Json"
+        }
+      }
+    },
+    "CreateRoleForm": {
+      "type": "object",
+      "properties": {
+        "description": {
+          "type": "string"
+        },
+        "displayName": {
+          "type": "string"
+        },
+        "global": {
+          "type": "boolean"
+        },
+        "group": {
+          "type": "string"
+        },
+        "hidden": {
+          "type": "boolean"
+        },
+        "name": {
+          "type": "string"
+        },
+        "permissions": {
+          "type": "array",
+          "items": {
+            "$ref": "#/definitions/Permission"
+          }
+        },
+        "uid": {
+          "type": "string"
+        },
+        "version": {
+          "type": "integer",
+          "format": "int64"
         }
       }
     },
@@ -8637,6 +10898,53 @@
         }
       }
     },
+    "CustomPermissionsRecordDTO": {
+      "type": "object",
+      "properties": {
+        "customPermissions": {
+          "type": "string"
+        },
+        "granteeName": {
+          "type": "string"
+        },
+        "granteeType": {
+          "type": "string"
+        },
+        "granteeUrl": {
+          "type": "string"
+        },
+        "id": {
+          "type": "integer",
+          "format": "int64"
+        },
+        "isFolder": {
+          "type": "boolean"
+        },
+        "orgId": {
+          "type": "integer",
+          "format": "int64"
+        },
+        "orgRole": {
+          "type": "string"
+        },
+        "slug": {
+          "type": "string"
+        },
+        "title": {
+          "type": "string"
+        },
+        "uid": {
+          "type": "string"
+        },
+        "url": {
+          "type": "string"
+        },
+        "usersCount": {
+          "type": "integer",
+          "format": "int64"
+        }
+      }
+    },
     "DashboardACLInfoDTO": {
       "type": "object",
       "properties": {
@@ -8740,6 +11048,20 @@
         }
       }
     },
+    "DashboardDTO": {
+      "type": "object",
+      "properties": {
+        "dashboard": {
+          "$ref": "#/definitions/DashboardReportDTO"
+        },
+        "reportVariables": {
+          "type": "object"
+        },
+        "timeRange": {
+          "$ref": "#/definitions/TimeRangeDTO"
+        }
+      }
+    },
     "DashboardFullWithMeta": {
       "type": "object",
       "properties": {
@@ -8852,6 +11174,21 @@
       "type": "object",
       "properties": {
         "redirectUri": {
+          "type": "string"
+        }
+      }
+    },
+    "DashboardReportDTO": {
+      "type": "object",
+      "properties": {
+        "id": {
+          "type": "integer",
+          "format": "int64"
+        },
+        "name": {
+          "type": "string"
+        },
+        "uid": {
           "type": "string"
         }
       }
@@ -9207,8 +11544,84 @@
         }
       }
     },
+    "DataSourcePermissionRuleDTO": {
+      "type": "object",
+      "properties": {
+        "builtInRole": {
+          "type": "string"
+        },
+        "created": {
+          "type": "string",
+          "format": "date-time"
+        },
+        "datasourceId": {
+          "type": "integer",
+          "format": "int64"
+        },
+        "id": {
+          "type": "integer",
+          "format": "int64"
+        },
+        "isManaged": {
+          "type": "boolean"
+        },
+        "permission": {
+          "$ref": "#/definitions/DsPermissionType"
+        },
+        "permissionName": {
+          "type": "string"
+        },
+        "team": {
+          "type": "string"
+        },
+        "teamAvatarUrl": {
+          "type": "string"
+        },
+        "teamEmail": {
+          "type": "string"
+        },
+        "teamId": {
+          "type": "integer",
+          "format": "int64"
+        },
+        "updated": {
+          "type": "string",
+          "format": "date-time"
+        },
+        "userAvatarUrl": {
+          "type": "string"
+        },
+        "userEmail": {
+          "type": "string"
+        },
+        "userId": {
+          "type": "integer",
+          "format": "int64"
+        },
+        "userLogin": {
+          "type": "string"
+        }
+      }
+    },
+    "DataSourcePermissionsDTO": {
+      "type": "object",
+      "properties": {
+        "datasourceId": {
+          "type": "integer",
+          "format": "int64"
+        },
+        "enabled": {
+          "type": "boolean"
+        },
+        "permissions": {
+          "type": "array",
+          "items": {
+            "$ref": "#/definitions/DataSourcePermissionRuleDTO"
+          }
+        }
+      }
+    },
     "DataTopic": {
-      "description": "nolint:revive",
       "type": "string",
       "title": "DataTopic is used to identify which topic the frame should be assigned to."
     },
@@ -9221,48 +11634,27 @@
         }
       }
     },
+    "DeleteTokenCommand": {
+      "type": "object",
+      "properties": {
+        "instance": {
+          "type": "string"
+        }
+      }
+    },
     "DsAccess": {
       "type": "string"
+    },
+    "DsPermissionType": {
+      "description": "Datasource permission\nDescription:\n`0` - No Access\n`1` - Query\n`2` - Edit\nEnum: 0,1,2",
+      "type": "integer",
+      "format": "int64"
     },
     "Duration": {
       "description": "A Duration represents the elapsed time between two instants\nas an int64 nanosecond count. The representation limits the\nlargest representable duration to approximately 290 years.",
       "type": "integer",
       "format": "int64"
     },
-    "EnumFieldConfig": {
-      "description": "Enum field config\nVector values are used as lookup keys into the enum fields",
-      "type": "object",
-      "properties": {
-        "color": {
-          "description": "Color is the color value for a given index (empty is undefined)",
-          "type": "array",
-          "items": {
-            "type": "string"
-          }
-        },
-        "description": {
-          "description": "Description of the enum state",
-          "type": "array",
-          "items": {
-            "type": "string"
-          }
-        },
-        "icon": {
-          "description": "Icon supports setting an icon for a given index value",
-          "type": "array",
-          "items": {
-            "type": "string"
-          }
-        },
-        "text": {
-          "description": "Value is the string display value for a given index",
-          "type": "array",
-          "items": {
-            "type": "string"
-          }
-        }
-      }
-    },
     "ErrorResponseBody": {
       "type": "object",
       "required": [
@@ -9296,6 +11688,18 @@
           }
         },
         "value": {
+          "type": "string"
+        }
+      }
+    },
+    "FailedUser": {
+      "description": "FailedUser holds the information of an user that failed",
+      "type": "object",
+      "properties": {
+        "Error": {
+          "type": "string"
+        },
+        "Login": {
           "type": "string"
         }
       }
@@ -9383,9 +11787,6 @@
         "thresholds": {
           "$ref": "#/definitions/ThresholdsConfig"
         },
-        "type": {
-          "$ref": "#/definitions/FieldTypeConfig"
-        },
         "unit": {
           "description": "Numeric Options",
           "type": "string"
@@ -9393,15 +11794,6 @@
         "writeable": {
           "description": "Writeable indicates that the datasource knows how to update this value",
           "type": "boolean"
-        }
-      }
-    },
-    "FieldTypeConfig": {
-      "description": "FieldTypeConfig has type specific configs, only one should be active at a time",
-      "type": "object",
-      "properties": {
-        "enum": {
-          "$ref": "#/definitions/EnumFieldConfig"
         }
       }
     },
@@ -10528,6 +12920,26 @@
         }
       }
     },
+    "Permission": {
+      "type": "object",
+      "title": "Permission is the model for access control permissions.",
+      "properties": {
+        "action": {
+          "type": "string"
+        },
+        "created": {
+          "type": "string",
+          "format": "date-time"
+        },
+        "scope": {
+          "type": "string"
+        },
+        "updated": {
+          "type": "string",
+          "format": "date-time"
+        }
+      }
+    },
     "PermissionType": {
       "type": "integer",
       "format": "int64"
@@ -10693,6 +13105,20 @@
           "type": "string"
         },
         "weekStart": {
+          "type": "string"
+        }
+      }
+    },
+    "PrometheusRemoteWriteTargetJSON": {
+      "type": "object",
+      "properties": {
+        "data_source_uid": {
+          "type": "string"
+        },
+        "id": {
+          "type": "string"
+        },
+        "remote_write_path": {
           "type": "string"
         }
       }
@@ -10879,9 +13305,6 @@
         "thresholds": {
           "$ref": "#/definitions/ThresholdsConfig"
         },
-        "type": {
-          "$ref": "#/definitions/FieldTypeConfig"
-        },
         "unit": {
           "description": "Numeric Options",
           "type": "string"
@@ -10941,6 +13364,86 @@
         }
       }
     },
+    "RecordingRuleJSON": {
+      "description": "RecordingRuleJSON is the external representation of a recording rule",
+      "type": "object",
+      "properties": {
+        "active": {
+          "type": "boolean"
+        },
+        "count": {
+          "type": "boolean"
+        },
+        "description": {
+          "type": "string"
+        },
+        "dest_data_source_uid": {
+          "type": "string"
+        },
+        "id": {
+          "type": "string"
+        },
+        "interval": {
+          "type": "integer",
+          "format": "int64"
+        },
+        "name": {
+          "type": "string"
+        },
+        "prom_name": {
+          "type": "string"
+        },
+        "queries": {
+          "type": "array",
+          "items": {
+            "type": "object",
+            "additionalProperties": {}
+          }
+        },
+        "range": {
+          "type": "integer",
+          "format": "int64"
+        },
+        "target_ref_id": {
+          "type": "string"
+        }
+      }
+    },
+    "ReportEmailDTO": {
+      "type": "object",
+      "properties": {
+        "email": {
+          "type": "string"
+        },
+        "emails": {
+          "description": "Comma-separated list of emails to which to send the report to.",
+          "type": "string"
+        },
+        "id": {
+          "description": "Send the report to the emails specified in the report. Required if emails is not present.",
+          "type": "string",
+          "format": "int64"
+        },
+        "useEmailsFromReport": {
+          "description": "Send the report to the emails specified in the report. Required if emails is not present.",
+          "type": "boolean"
+        }
+      }
+    },
+    "ReportOptionsDTO": {
+      "type": "object",
+      "properties": {
+        "layout": {
+          "type": "string"
+        },
+        "orientation": {
+          "type": "string"
+        },
+        "timeRange": {
+          "$ref": "#/definitions/TimeRangeDTO"
+        }
+      }
+    },
     "Responses": {
       "description": "The QueryData method the QueryDataHandler method will set the RefId\nproperty on the DataResponses' frames based on these RefIDs.",
       "type": "object",
@@ -10967,6 +13470,79 @@
         }
       }
     },
+    "RoleAssignmentsDTO": {
+      "type": "object",
+      "properties": {
+        "role_uid": {
+          "type": "string"
+        },
+        "service_accounts": {
+          "type": "array",
+          "items": {
+            "type": "integer",
+            "format": "int64"
+          }
+        },
+        "teams": {
+          "type": "array",
+          "items": {
+            "type": "integer",
+            "format": "int64"
+          }
+        },
+        "users": {
+          "type": "array",
+          "items": {
+            "type": "integer",
+            "format": "int64"
+          }
+        }
+      }
+    },
+    "RoleDTO": {
+      "type": "object",
+      "properties": {
+        "created": {
+          "type": "string",
+          "format": "date-time"
+        },
+        "delegatable": {
+          "type": "boolean"
+        },
+        "description": {
+          "type": "string"
+        },
+        "displayName": {
+          "type": "string"
+        },
+        "group": {
+          "type": "string"
+        },
+        "hidden": {
+          "type": "boolean"
+        },
+        "name": {
+          "type": "string"
+        },
+        "permissions": {
+          "type": "array",
+          "items": {
+            "$ref": "#/definitions/Permission"
+          }
+        },
+        "uid": {
+          "type": "string"
+        },
+        "updated": {
+          "type": "string",
+          "format": "date-time"
+        },
+        "version": {
+          "type": "integer",
+          "format": "int64"
+        }
+      }
+    },
     "SaveDashboardCommand": {
       "type": "object",
       "properties": {
@@ -10999,8 +13575,6 @@
         }
       }
     },
-<<<<<<< HEAD
-=======
     "ScheduleDTO": {
       "type": "object",
       "properties": {
@@ -11044,7 +13618,6 @@
         }
       }
     },
->>>>>>> 09c759b3
     "SearchOrgServiceAccountsResult": {
       "description": "swagger: model",
       "type": "object",
@@ -11229,6 +13802,49 @@
         }
       }
     },
+    "SetRoleAssignmentsCommand": {
+      "type": "object",
+      "properties": {
+        "service_accounts": {
+          "type": "array",
+          "items": {
+            "type": "integer",
+            "format": "int64"
+          }
+        },
+        "teams": {
+          "type": "array",
+          "items": {
+            "type": "integer",
+            "format": "int64"
+          }
+        },
+        "users": {
+          "type": "array",
+          "items": {
+            "type": "integer",
+            "format": "int64"
+          }
+        }
+      }
+    },
+    "SetUserRolesCommand": {
+      "type": "object",
+      "properties": {
+        "global": {
+          "type": "boolean"
+        },
+        "includeHidden": {
+          "type": "boolean"
+        },
+        "roleUids": {
+          "type": "array",
+          "items": {
+            "type": "string"
+          }
+        }
+      }
+    },
     "SettingsBag": {
       "type": "object",
       "additionalProperties": {
@@ -11238,6 +13854,29 @@
         }
       }
     },
+    "SettingsDTO": {
+      "type": "object",
+      "properties": {
+        "branding": {
+          "$ref": "#/definitions/BrandingOptionsDTO"
+        },
+        "id": {
+          "type": "integer",
+          "format": "int64"
+        },
+        "orgId": {
+          "type": "integer",
+          "format": "int64"
+        },
+        "userId": {
+          "type": "integer",
+          "format": "int64"
+        }
+      }
+    },
+    "State": {
+      "type": "string"
+    },
     "Status": {
       "type": "integer",
       "format": "int64"
@@ -11247,6 +13886,39 @@
       "properties": {
         "message": {
           "type": "string"
+        }
+      }
+    },
+    "SyncResult": {
+      "type": "object",
+      "title": "SyncResult holds the result of a sync with LDAP. This gives us information on which users were updated and how.",
+      "properties": {
+        "Elapsed": {
+          "$ref": "#/definitions/Duration"
+        },
+        "FailedUsers": {
+          "type": "array",
+          "items": {
+            "$ref": "#/definitions/FailedUser"
+          }
+        },
+        "MissingUserIds": {
+          "type": "array",
+          "items": {
+            "type": "integer",
+            "format": "int64"
+          }
+        },
+        "Started": {
+          "type": "string",
+          "format": "date-time"
+        },
+        "UpdatedUserIds": {
+          "type": "array",
+          "items": {
+            "type": "integer",
+            "format": "int64"
+          }
         }
       }
     },
@@ -11295,6 +13967,30 @@
         },
         "permission": {
           "$ref": "#/definitions/PermissionType"
+        }
+      }
+    },
+    "TeamGroupDTO": {
+      "type": "object",
+      "properties": {
+        "groupId": {
+          "type": "string"
+        },
+        "orgId": {
+          "type": "integer",
+          "format": "int64"
+        },
+        "teamId": {
+          "type": "integer",
+          "format": "int64"
+        }
+      }
+    },
+    "TeamGroupMapping": {
+      "type": "object",
+      "properties": {
+        "groupId": {
+          "type": "string"
         }
       }
     },
@@ -11433,6 +14129,104 @@
       "description": "ThresholdsMode absolute or percentage",
       "type": "string"
     },
+    "TimeRangeDTO": {
+      "type": "object",
+      "properties": {
+        "from": {
+          "type": "string"
+        },
+        "to": {
+          "type": "string"
+        }
+      }
+    },
+    "Token": {
+      "type": "object",
+      "properties": {
+        "account": {
+          "type": "string"
+        },
+        "company": {
+          "type": "string"
+        },
+        "details_url": {
+          "type": "string"
+        },
+        "exp": {
+          "type": "integer",
+          "format": "int64"
+        },
+        "iat": {
+          "type": "integer",
+          "format": "int64"
+        },
+        "included_users": {
+          "type": "integer",
+          "format": "int64"
+        },
+        "iss": {
+          "type": "string"
+        },
+        "jti": {
+          "type": "string"
+        },
+        "lexp": {
+          "type": "integer",
+          "format": "int64"
+        },
+        "lic_exp_warn_days": {
+          "type": "integer",
+          "format": "int64"
+        },
+        "lid": {
+          "type": "string"
+        },
+        "limit_by": {
+          "type": "string"
+        },
+        "max_concurrent_user_sessions": {
+          "type": "integer",
+          "format": "int64"
+        },
+        "nbf": {
+          "type": "integer",
+          "format": "int64"
+        },
+        "prod": {
+          "type": "array",
+          "items": {
+            "type": "string"
+          }
+        },
+        "slug": {
+          "type": "string"
+        },
+        "status": {
+          "$ref": "#/definitions/TokenStatus"
+        },
+        "sub": {
+          "type": "string"
+        },
+        "tok_exp_warn_days": {
+          "type": "integer",
+          "format": "int64"
+        },
+        "trial": {
+          "type": "boolean"
+        },
+        "trial_exp": {
+          "type": "integer",
+          "format": "int64"
+        },
+        "update_days": {
+          "type": "integer",
+          "format": "int64"
+        },
+        "usage_billing": {
+          "type": "boolean"
+        }
+      }
+    },
     "TokenDTO": {
       "type": "object",
       "properties": {
@@ -11475,6 +14269,10 @@
         }
       }
     },
+    "TokenStatus": {
+      "type": "integer",
+      "format": "int64"
+    },
     "TrimDashboardCommand": {
       "type": "object",
       "properties": {
@@ -11496,6 +14294,9 @@
           "$ref": "#/definitions/Json"
         }
       }
+    },
+    "Type": {
+      "type": "string"
     },
     "UpdateAlertNotificationCommand": {
       "type": "object",
@@ -11831,6 +14632,39 @@
         },
         "target": {
           "type": "string"
+        }
+      }
+    },
+    "UpdateRoleCommand": {
+      "type": "object",
+      "properties": {
+        "description": {
+          "type": "string"
+        },
+        "displayName": {
+          "type": "string"
+        },
+        "global": {
+          "type": "boolean"
+        },
+        "group": {
+          "type": "string"
+        },
+        "hidden": {
+          "type": "boolean"
+        },
+        "name": {
+          "type": "string"
+        },
+        "permissions": {
+          "type": "array",
+          "items": {
+            "$ref": "#/definitions/Permission"
+          }
+        },
+        "version": {
+          "type": "integer",
+          "format": "int64"
         }
       }
     },
@@ -12118,6 +14952,21 @@
         "$ref": "#/definitions/ErrorResponseBody"
       }
     },
+    "addPermissionResponse": {
+      "description": "",
+      "schema": {
+        "type": "object",
+        "properties": {
+          "message": {
+            "type": "string"
+          },
+          "permissionId": {
+            "type": "integer",
+            "format": "int64"
+          }
+        }
+      }
+    },
     "adminCreateUserResponse": {
       "description": "",
       "schema": {
@@ -12165,6 +15014,16 @@
       "description": "ConflictError",
       "schema": {
         "$ref": "#/definitions/ErrorResponseBody"
+      }
+    },
+    "contentResponse": {
+      "description": "",
+      "schema": {
+        "type": "array",
+        "items": {
+          "type": "integer",
+          "format": "uint8"
+        }
       }
     },
     "createCorrelationResponse": {
@@ -12262,6 +15121,27 @@
         "$ref": "#/definitions/Playlist"
       }
     },
+    "createReportResponse": {
+      "description": "",
+      "schema": {
+        "type": "object",
+        "properties": {
+          "id": {
+            "type": "integer",
+            "format": "int64"
+          },
+          "message": {
+            "type": "string"
+          }
+        }
+      }
+    },
+    "createRoleResponse": {
+      "description": "",
+      "schema": {
+        "$ref": "#/definitions/RoleDTO"
+      }
+    },
     "createServiceAccountResponse": {
       "description": "",
       "schema": {
@@ -12446,6 +15326,12 @@
         }
       }
     },
+    "getAccessControlStatusResponse": {
+      "description": "",
+      "schema": {
+        "$ref": "#/definitions/Status"
+      }
+    },
     "getAlertNotificationChannelResponse": {
       "description": "",
       "schema": {
@@ -12485,6 +15371,21 @@
         }
       }
     },
+    "getAllPermissionseResponse": {
+      "description": "",
+      "schema": {
+        "$ref": "#/definitions/DataSourcePermissionsDTO"
+      }
+    },
+    "getAllRolesResponse": {
+      "description": "",
+      "schema": {
+        "type": "array",
+        "items": {
+          "$ref": "#/definitions/RoleDTO"
+        }
+      }
+    },
     "getAnnotationByIDResponse": {
       "description": "",
       "schema": {
@@ -12536,6 +15437,15 @@
         "$ref": "#/definitions/OrgDetailsDTO"
       }
     },
+    "getCustomPermissionsReportResponse": {
+      "description": "",
+      "schema": {
+        "type": "array",
+        "items": {
+          "$ref": "#/definitions/CustomPermissionsRecordDTO"
+        }
+      }
+    },
     "getDashboardPermissionsListResponse": {
       "description": "",
       "schema": {
@@ -12637,6 +15547,12 @@
         "$ref": "#/definitions/LibraryElementSearchResponse"
       }
     },
+    "getLicenseTokenResponse": {
+      "description": "",
+      "schema": {
+        "$ref": "#/definitions/Token"
+      }
+    },
     "getOrgByIDResponse": {
       "description": "",
       "schema": {
@@ -12743,6 +15659,39 @@
         "items": {
           "$ref": "#/definitions/QuotaDTO"
         }
+      }
+    },
+    "getReportResponse": {
+      "description": "",
+      "schema": {
+        "$ref": "#/definitions/ConfigDTO"
+      }
+    },
+    "getReportSettingsResponse": {
+      "description": "",
+      "schema": {
+        "$ref": "#/definitions/SettingsDTO"
+      }
+    },
+    "getReportsResponse": {
+      "description": "",
+      "schema": {
+        "type": "array",
+        "items": {
+          "$ref": "#/definitions/ConfigDTO"
+        }
+      }
+    },
+    "getRoleAssignmentsResponse": {
+      "description": "",
+      "schema": {
+        "$ref": "#/definitions/RoleAssignmentsDTO"
+      }
+    },
+    "getRoleResponse": {
+      "description": "",
+      "schema": {
+        "$ref": "#/definitions/RoleDTO"
       }
     },
     "getSharingOptionsResponse": {
@@ -12780,10 +15729,28 @@
         }
       }
     },
+    "getStatusResponse": {
+      "description": ""
+    },
+    "getSyncStatusResponse": {
+      "description": "",
+      "schema": {
+        "$ref": "#/definitions/ActiveSyncStatusDTO"
+      }
+    },
     "getTeamByIDResponse": {
       "description": "",
       "schema": {
         "$ref": "#/definitions/TeamDTO"
+      }
+    },
+    "getTeamGroupsApiResponse": {
+      "description": "",
+      "schema": {
+        "type": "array",
+        "items": {
+          "$ref": "#/definitions/TeamGroupDTO"
+        }
       }
     },
     "getTeamMembersResponse": {
@@ -12847,6 +15814,36 @@
       "description": "InternalServerError is a general error indicating something went wrong internally.",
       "schema": {
         "$ref": "#/definitions/ErrorResponseBody"
+      }
+    },
+    "listBuiltinRolesResponse": {
+      "description": "",
+      "schema": {
+        "type": "object",
+        "additionalProperties": {
+          "type": "array",
+          "items": {
+            "$ref": "#/definitions/RoleDTO"
+          }
+        }
+      }
+    },
+    "listRecordingRulesResponse": {
+      "description": "",
+      "schema": {
+        "type": "array",
+        "items": {
+          "$ref": "#/definitions/RecordingRuleJSON"
+        }
+      }
+    },
+    "listRolesResponse": {
+      "description": "",
+      "schema": {
+        "type": "array",
+        "items": {
+          "$ref": "#/definitions/RoleDTO"
+        }
       }
     },
     "listSortOptionsResponse": {
@@ -13009,6 +16006,9 @@
         }
       }
     },
+    "postRenewLicenseTokenResponse": {
+      "description": ""
+    },
     "preconditionFailedError": {
       "description": "PreconditionFailedError",
       "schema": {
@@ -13019,6 +16019,24 @@
       "description": "",
       "schema": {
         "$ref": "#/definitions/QueryDataResponse"
+      }
+    },
+    "recordingRuleResponse": {
+      "description": "",
+      "schema": {
+        "$ref": "#/definitions/RecordingRuleJSON"
+      }
+    },
+    "recordingRuleWriteTargetResponse": {
+      "description": "",
+      "schema": {
+        "$ref": "#/definitions/PrometheusRemoteWriteTargetJSON"
+      }
+    },
+    "refreshLicenseStatsResponse": {
+      "description": "",
+      "schema": {
+        "$ref": "#/definitions/ActiveUserStats"
       }
     },
     "retrieveServiceAccountResponse": {
@@ -13073,6 +16091,12 @@
       "description": "",
       "schema": {
         "$ref": "#/definitions/SearchUserQueryResult"
+      }
+    },
+    "setRoleAssignmentsResponse": {
+      "description": "",
+      "schema": {
+        "$ref": "#/definitions/RoleAssignmentsDTO"
       }
     },
     "testAlertResponse": {
