import { Observable } from 'rxjs';

import { BusEventWithPayload } from '@grafana/data';
import { VariableHide } from 'app/features/variables/types';

import { SceneObject, SceneObjectStatePlain } from '../core/types';

export interface SceneVariableState extends SceneObjectStatePlain {
  name: string;
  label?: string;
  hide?: VariableHide;
  skipUrlSync?: boolean;
  loading?: boolean;
  error?: any | null;
  description?: string | null;
}

export interface SceneVariable<TState extends SceneVariableState = SceneVariableState> extends SceneObject<TState> {
  /**
   * This function is called on activation or when a dependency changes.
   */
  validateAndUpdate?(): Observable<ValidateAndUpdateResult>;

  /**
   * Should return the value for the given field path
   */
  getValue(fieldPath?: string): VariableValue;

  /**
   * Should return the value display text, used by the "text" formatter
   * Example: ${podId:text}
   * Useful for variables that have non user friendly values but friendly display text names.
   */
  getValueText?(): string;
}

export type VariableValue = string | string[] | number | number[] | boolean | boolean[] | null | undefined;

export interface ValidateAndUpdateResult {}
export interface VariableValueOption {
  label: string;
  value: string;
}

export interface SceneVariableSetState extends SceneObjectStatePlain {
  variables: SceneVariable[];
}

export interface SceneVariables extends SceneObject<SceneVariableSetState> {
  getByName(name: string): SceneVariable | undefined;
}

export class SceneVariableValueChangedEvent extends BusEventWithPayload<SceneVariable> {
<<<<<<< HEAD
  static type = 'scene-variable-changed-value';
}

export interface SceneVariableDependencyConfigLike {
  /** Return all variable names this object depend on */
  getNames(): Set<string>;

  /** Used to check for dependency on a specific variable */
  hasDependencyOn(name: string): boolean;

  /**
   * Will be called when any variable value has changed.
   **/
  variableValuesChanged(variables: Set<SceneVariable>): void;
=======
  public static type = 'scene-variable-changed-value';
>>>>>>> b7b0faea
}<|MERGE_RESOLUTION|>--- conflicted
+++ resolved
@@ -51,8 +51,7 @@
 }
 
 export class SceneVariableValueChangedEvent extends BusEventWithPayload<SceneVariable> {
-<<<<<<< HEAD
-  static type = 'scene-variable-changed-value';
+  public static type = 'scene-variable-changed-value';
 }
 
 export interface SceneVariableDependencyConfigLike {
@@ -66,7 +65,4 @@
    * Will be called when any variable value has changed.
    **/
   variableValuesChanged(variables: Set<SceneVariable>): void;
-=======
-  public static type = 'scene-variable-changed-value';
->>>>>>> b7b0faea
 }