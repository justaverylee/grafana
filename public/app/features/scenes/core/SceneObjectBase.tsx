import { useEffect } from 'react';
import { Observer, Subject, Subscription, Unsubscribable } from 'rxjs';
import { v4 as uuidv4 } from 'uuid';

import { BusEvent, BusEventHandler, BusEventType, EventBusSrv } from '@grafana/data';
import { useForceUpdate } from '@grafana/ui';

import { SceneComponentWrapper } from './SceneComponentWrapper';
import { SceneObjectStateChangedEvent } from './events';
<<<<<<< HEAD
import {
  SceneDataState,
  SceneObject,
  SceneComponent,
  SceneEditor,
  SceneTimeRange,
  isSceneObject,
  SceneObjectState,
  SceneLayoutChild,
  SceneLayoutState,
} from './types';
=======
import { SceneDataState, SceneObject, SceneComponent, SceneEditor, SceneTimeRange, SceneObjectState } from './types';
>>>>>>> d4e3d47f

export abstract class SceneObjectBase<TState extends SceneObjectState = {}> implements SceneObject<TState> {
  private _isActive = false;
  private _subject = new Subject<TState>();
  private _state: TState;
  private _events = new EventBusSrv();

  protected _parent?: SceneObject;
  protected subs = new Subscription();

  constructor(state: TState) {
    // TODO: Key should not belong to state, is technically it should be stable for a scene object
    if (!state.key) {
      state.key = uuidv4();
    }

    this._state = state;
    this._subject.next(state);
    this.setParent();
  }

  /** Current state */
  get state(): TState {
    return this._state;
  }

  /** True if currently being active (ie displayed for visual objects) */
  get isActive(): boolean {
    return this._isActive;
  }

  /** Returns the parent, undefined for root object */
  get parent(): SceneObject | undefined {
    return this._parent;
  }

  /**
   * Used in render functions when rendering a SceneObject.
   * Wraps the component in an EditWrapper that handles edit mode
   */
  get Component(): SceneComponent<this> {
    return SceneComponentWrapper;
  }

  /**
   * Temporary solution, should be replaced by declarative options
   */
  get Editor(): SceneComponent<this> {
    return ((this as any).constructor['Editor'] ?? (() => null)) as SceneComponent<this>;
  }

  private setParent() {
    for (const propValue of Object.values(this._state)) {
      if (propValue instanceof SceneObjectBase) {
        propValue._parent = this;
      }

      if (Array.isArray(propValue)) {
        for (const child of propValue) {
          if (child instanceof SceneObjectBase) {
            child._parent = this;
          }
        }
      }
    }
  }

  /**
   * Subscribe to the scene state subject
   **/
  subscribeToState(observerOrNext?: Partial<Observer<TState>>): Subscription {
    return this._subject.subscribe(observerOrNext);
  }

  /**
   * Subscribe to the scene event
   **/
  subscribeToEvent<T extends BusEvent>(eventType: BusEventType<T>, handler: BusEventHandler<T>): Unsubscribable {
    return this._events.subscribe(eventType, handler);
  }

  setState(update: Partial<TState>) {
    const prevState = this._state;
    this._state = {
      ...this._state,
      ...update,
    };
    this.setParent();
    this._subject.next(this._state);

    // Bubble state change event. This is event is subscribed to by UrlSyncManager and UndoManager
    this.publishEvent(
      new SceneObjectStateChangedEvent({
        prevState,
        newState: this._state,
        partialUpdate: update,
        changedObject: this,
      }),
      true
    );
  }

  /*
   * Publish an event and optionally bubble it up the scene
   **/
  publishEvent(event: BusEvent, bubble?: boolean) {
    this._events.publish(event);

    if (bubble && this.parent) {
      this.parent.publishEvent(event, bubble);
    }
  }

  getRoot(): SceneObject {
    return !this._parent ? this : this._parent.getRoot();
  }

  activate() {
    this._isActive = true;

    const { $data, $variables } = this.state;

    if ($data && !$data.isActive) {
      $data.activate();
    }

    if ($variables && !$variables.isActive) {
      $variables.activate();
    }
  }

  deactivate(): void {
    this._isActive = false;

    const { $data, $variables } = this.state;

    if ($data && $data.isActive) {
      $data.deactivate();
    }

    if ($variables && $variables.isActive) {
      $variables.deactivate();
    }

    // Clear subscriptions and listeners
    this._events.removeAllListeners();
    this.subs.unsubscribe();
    this.subs = new Subscription();

    this._subject.complete();
    this._subject = new Subject<TState>();
  }

  useState() {
    // eslint-disable-next-line react-hooks/rules-of-hooks
    return useSceneObjectState(this);
  }

  /**
   * Will walk up the scene object graph to the closest $timeRange scene object
   */
  getTimeRange(): SceneTimeRange {
    const { $timeRange } = this.state;
    if ($timeRange) {
      return $timeRange;
    }

    if (this.parent) {
      return this.parent.getTimeRange();
    }

    throw new Error('No time range found in scene tree');
  }

  /**
   * Will walk up the scene object graph to the closest $data scene object
   */
  getData(): SceneObject<SceneDataState> {
    const { $data } = this.state;
    if ($data) {
      return $data;
    }

    if (this.parent) {
      return this.parent.getData();
    }

    throw new Error('No data found in scene tree');
  }

  getLayout(): SceneObject<SceneLayoutState> {
    if (this.constructor.name === 'SceneFlexLayout' || this.constructor.name === 'SceneGridLayout') {
      return this as SceneObject<SceneLayoutState>;
    }

    if (this.parent) {
      return this.parent.getLayout();
    }

    throw new Error('No layout found in scene tree');
  }

  /**
   * Will walk up the scene object graph to the closest $editor scene object
   */
  getSceneEditor(): SceneEditor {
    const { $editor } = this.state;
    if ($editor) {
      return $editor;
    }

    if (this.parent) {
      return this.parent.getSceneEditor();
    }

    throw new Error('No editor found in scene tree');
  }

  /**
   * Will create new SceneItem with shalled cloned state, but all states items of type SceneObject are deep cloned
   */
  clone(withState?: Partial<TState>): this {
    const clonedState = { ...this.state };

    // Clone any SceneItems in state
    for (const key in clonedState) {
      const propValue = clonedState[key];
      if (propValue instanceof SceneObjectBase) {
        clonedState[key] = propValue.clone();
      }

      // Clone scene objects in arrays
      if (Array.isArray(propValue)) {
        const newArray: any = [];
        for (const child of propValue) {
          if (child instanceof SceneObjectBase) {
            newArray.push(child.clone());
          } else {
            newArray.push(child);
          }
        }
        clonedState[key] = newArray;
      }
    }

    Object.assign(clonedState, withState);

    return new (this.constructor as any)(clonedState);
  }
}

/**
 * This hook is always returning model.state instead of a useState that remembers the last state emitted on the subject
 * The reason for this is so that if the model instance change this function will always return the latest state.
 */
function useSceneObjectState<TState extends SceneObjectState>(model: SceneObjectBase<TState>): TState {
  const forceUpdate = useForceUpdate();

  useEffect(() => {
    const s = model.subscribeToState({ next: forceUpdate });
    return () => s.unsubscribe();
  }, [model, forceUpdate]);

  return model.state;
}<|MERGE_RESOLUTION|>--- conflicted
+++ resolved
@@ -7,21 +7,15 @@
 
 import { SceneComponentWrapper } from './SceneComponentWrapper';
 import { SceneObjectStateChangedEvent } from './events';
-<<<<<<< HEAD
 import {
   SceneDataState,
   SceneObject,
   SceneComponent,
   SceneEditor,
   SceneTimeRange,
-  isSceneObject,
   SceneObjectState,
-  SceneLayoutChild,
   SceneLayoutState,
 } from './types';
-=======
-import { SceneDataState, SceneObject, SceneComponent, SceneEditor, SceneTimeRange, SceneObjectState } from './types';
->>>>>>> d4e3d47f
 
 export abstract class SceneObjectBase<TState extends SceneObjectState = {}> implements SceneObject<TState> {
   private _isActive = false;
