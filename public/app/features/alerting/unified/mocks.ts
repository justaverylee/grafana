--- conflicted
+++ resolved
@@ -527,7 +527,6 @@
   return configureStore(produce(defaultState, recipe));
 }
 
-<<<<<<< HEAD
 export function mockAlertQuery(query: Partial<AlertQuery>): AlertQuery {
   return {
     datasourceUid: '--uid--',
@@ -549,7 +548,8 @@
     rulesSource: 'grafana',
     ...namespace,
   };
-=======
+}
+
 export function getGrafanaRule(override?: Partial<CombinedRule>) {
   return mockCombinedRule({
     namespace: {
@@ -571,5 +571,4 @@
     rulerRule: mockRulerAlertingRule(),
     ...override,
   });
->>>>>>> 6a68fbb4
 }