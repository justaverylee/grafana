--- conflicted
+++ resolved
@@ -623,28 +623,9 @@
     const title = panel.getDisplayTitle();
     const padding: PanelPadding = plugin.noPadding ? 'none' : 'md';
 
-<<<<<<< HEAD
-    const titleItems = ({ itemWidth, itemHeight }: { itemWidth?: number; itemHeight?: number }) => {
-      return (
-        <PanelHeaderTitleItems
-          key="title-items"
-          panelId={panel.id}
-          panelDescription={panel.description}
-          links={getPanelLinksSupplier(panel)}
-          replaceVariables={panel.replaceVariables}
-          scopedVars={panel.scopedVars}
-          alertState={alertState}
-          data={data}
-          itemHeight={itemHeight}
-          itemWidth={itemWidth}
-        />
-      );
-    };
-=======
     const titleItems = [
       <PanelHeaderTitleItems key="title-items" alertState={alertState} data={data} panelId={panel.id} />,
     ];
->>>>>>> b834e20f
     if (config.featureToggles.newPanelChromeUI) {
       return (
         <section
