--- conflicted
+++ resolved
@@ -36,12 +36,9 @@
 import { PANEL_BORDER } from 'app/core/constants';
 import { profiler } from 'app/core/profiler';
 import { applyPanelTimeOverrides } from 'app/features/dashboard/utils/panel';
-<<<<<<< HEAD
 import { getPanelQueryNotices } from 'app/features/dashboard/utils/panelQueryNotices';
+import { InspectTab } from 'app/features/inspector/types';
 import { getPanelLinksSupplier } from 'app/features/panel/panellinks/linkSuppliers';
-=======
-import { InspectTab } from 'app/features/inspector/types';
->>>>>>> e0c7ef34
 import { changeSeriesColorConfigFactory } from 'app/plugins/panel/timeseries/overrides/colorSeriesConfigFactory';
 import { RenderEvent } from 'app/types/events';
 
@@ -53,11 +50,7 @@
 import { loadSnapshotData } from '../utils/loadSnapshotData';
 
 import { PanelHeader } from './PanelHeader/PanelHeader';
-<<<<<<< HEAD
-import { PanelHeaderLoadingIndicator } from './PanelHeader/PanelHeaderLoadingIndicator';
 import { PanelHeaderTitleItems } from './PanelHeader/PanelHeaderTitleItems';
-=======
->>>>>>> e0c7ef34
 import { seriesVisibilityConfigFactory } from './SeriesVisibilityConfigFactory';
 import { liveTimer } from './liveTimer';
 
@@ -578,7 +571,6 @@
     return !panel.hasTitle();
   }
 
-<<<<<<< HEAD
   onShowPanelDescription = () => {
     const { panel } = this.props;
     const descriptionMarkdown = getTemplateSrv().replace(panel.description, panel.scopedVars);
@@ -600,12 +592,10 @@
     e.stopPropagation();
     locationService.partial({ inspect: this.props.panel.id, inspectTab: tab });
   };
-=======
   onOpenErrorInspect(e: React.SyntheticEvent, tab: string) {
     e.stopPropagation();
     locationService.partial({ inspect: this.props.panel.id, inspectTab: tab });
   }
->>>>>>> e0c7ef34
 
   render() {
     const { dashboard, panel, isViewing, isEditing, width, height, plugin } = this.props;
@@ -622,7 +612,6 @@
       [`panel-alert-state--${alertState}`]: alertState !== undefined,
     });
 
-<<<<<<< HEAD
     // for new panel header design
     const containerClassNamesNewPanelChrome = classNames({
       'panel-container--absolute': isSoloRoute(locationService.getLocation().pathname),
@@ -631,9 +620,6 @@
       [`panel-alert-state--${alertState}`]: alertState !== undefined,
     });
 
-    const onCancelQuery = () => panel.getQueryRunner().cancelQuery();
-=======
->>>>>>> e0c7ef34
     const title = panel.getDisplayTitle();
     const padding: PanelPadding = plugin.noPadding ? 'none' : 'md';
 
@@ -642,7 +628,6 @@
     ];
     if (config.featureToggles.newPanelChromeUI) {
       return (
-<<<<<<< HEAD
         <section
           className={containerClassNamesNewPanelChrome}
           aria-label={selectors.components.Panels.Panel.containerByTitle(panel.title)}
@@ -651,15 +636,19 @@
             width={width}
             height={height}
             title={title}
+            loadingState={data.state}
+            status={{
+              message: errorMessage,
+              onClick: (e: React.SyntheticEvent) => this.onOpenErrorInspect(e, InspectTab.Error),
+            }}
             description={!!panel.description ? this.onShowPanelDescription : undefined}
-            links={!!panel.links ? this.onShowPanelLinks : undefined}
+            links={panel.links && panel.links?.length > 0 ? this.onShowPanelLinks : undefined}
             panelNotices={{
               getPanelNotices: () => getPanelQueryNotices({ frames: data.series }),
               onClick: (e: React.SyntheticEvent, tab: string) => this.onOpenInspector(e, tab),
             }}
             titleItems={titleItems}
-            leftItems={leftItems}
-            padding={noPadding}
+            padding={padding}
           >
             {(innerWidth, innerHeight) => (
               <>
@@ -679,36 +668,6 @@
             )}
           </PanelChrome>
         </section>
-=======
-        <PanelChrome
-          width={width}
-          height={height}
-          padding={padding}
-          title={title}
-          loadingState={data.state}
-          status={{
-            message: errorMessage,
-            onClick: (e: React.SyntheticEvent) => this.onOpenErrorInspect(e, InspectTab.Error),
-          }}
-        >
-          {(innerWidth, innerHeight) => (
-            <>
-              <ErrorBoundary
-                dependencies={[data, plugin, panel.getOptions()]}
-                onError={this.onPanelError}
-                onRecover={this.onPanelErrorRecover}
-              >
-                {({ error }) => {
-                  if (error) {
-                    return null;
-                  }
-                  return this.renderPanelContent(innerWidth, innerHeight);
-                }}
-              </ErrorBoundary>
-            </>
-          )}
-        </PanelChrome>
->>>>>>> e0c7ef34
       );
     } else {
       return (
