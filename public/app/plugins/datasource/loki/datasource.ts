--- conflicted
+++ resolved
@@ -9,10 +9,12 @@
   CoreApp,
   DataFrame,
   DataFrameView,
+  DataCatalogueContext,
   DataQueryError,
   DataQueryRequest,
   DataQueryResponse,
   DataSourceInstanceSettings,
+  DataSourceWithDataCatalogueSupport,
   DataSourceWithLogsContextSupport,
   DataSourceWithLogsVolumeSupport,
   DataSourceWithQueryExportSupport,
@@ -32,14 +34,6 @@
   ScopedVars,
   TimeRange,
   toUtc,
-<<<<<<< HEAD
-  QueryHint,
-  getDefaultTimeRange,
-  QueryFixAction,
-  DataCatalogueContext,
-  DataSourceWithDataCatalogueSupport,
-=======
->>>>>>> 712e23ac
 } from '@grafana/data';
 import { config, DataSourceWithBackend, FetchError } from '@grafana/runtime';
 import { queryLogsVolume } from 'app/core/logsModel';
