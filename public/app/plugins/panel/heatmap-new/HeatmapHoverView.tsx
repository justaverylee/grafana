import { useDialog } from '@react-aria/dialog';
import { useOverlay } from '@react-aria/overlays';
import React, { createRef } from 'react';

<<<<<<< HEAD
import { VizTooltipContainer } from '@grafana/ui';

import { ComplexDataHoverView } from './components/ComplexDataHoverView';
import { HeatmapHoverPayload } from './types';
=======
import {
  DataFrameType,
  DataFrameView,
  Field,
  FieldType,
  formattedValueToString,
  getFieldDisplayName,
  LinkModel,
} from '@grafana/data';
import { LinkButton, VerticalGroup } from '@grafana/ui';
import { getDashboardSrv } from 'app/features/dashboard/services/DashboardSrv';

import { DataHoverView } from '../geomap/components/DataHoverView';

import { BucketLayout, HeatmapData } from './fields';
import { HeatmapHoverEvent } from './utils';
>>>>>>> 2691872c

interface Props {
  ttip?: HeatmapHoverPayload;
  isOpen: boolean;
  onClose: () => void;
}

export const HeatmapHoverView = ({ ttip, onClose, isOpen }: Props) => {
  const ref = createRef<HTMLElement>();
  const { overlayProps } = useOverlay({ onClose, isDismissable: true, isOpen }, ref);
  const { dialogProps } = useDialog({}, ref);

  if (data.heatmap?.meta?.type === DataFrameType.HeatmapSparse) {
    return (
      <div>
        <DataHoverView data={data.heatmap} rowIndex={hover.index} />
      </div>
    );
  }

  return (
    <>
      {ttip && ttip.layers && (
        <VizTooltipContainer
          position={{ x: ttip.hover.pageX, y: ttip.hover.pageY }}
          offset={{ x: 10, y: 10 }}
          allowPointerEvents
        >
          <section ref={ref} {...overlayProps} {...dialogProps}>
            <ComplexDataHoverView layers={ttip.layers} isOpen={isOpen} onClose={onClose} />
          </section>
        </VizTooltipContainer>
      )}
    </>
  );
};

// import React, { useEffect, useRef } from 'react';

// import { DataFrameView, Field, FieldType, formattedValueToString, getFieldDisplayName, LinkModel } from '@grafana/data';
// import { LinkButton, VerticalGroup } from '@grafana/ui';
// import { getDashboardSrv } from 'app/features/dashboard/services/DashboardSrv';

// import { BucketLayout, HeatmapData } from './fields';
// import { HeatmapHoverEvent } from './utils';

// type Props = {
//   data: HeatmapData;
//   hover: HeatmapHoverEvent;
//   showHistogram?: boolean;
// };

// export const HeatmapHoverView = ({ data, hover, showHistogram }: Props) => {
//   const xField = data.heatmap?.fields[0];
//   const yField = data.heatmap?.fields[1];
//   const countField = data.heatmap?.fields[2];

//   const xDisp = (v: any) => {
//     if (xField?.display) {
//       return formattedValueToString(xField.display(v));
//     }
//     if (xField?.type === FieldType.time) {
//       const tooltipTimeFormat = 'YYYY-MM-DD HH:mm:ss';
//       const dashboard = getDashboardSrv().getCurrent();
//       return dashboard?.formatDate(v, tooltipTimeFormat);
//     }
//     return `${v}`;
//   };

//   const xVals = xField?.values.toArray();
//   const yVals = yField?.values.toArray();
//   const countVals = countField?.values.toArray();

//   let yDispSrc, yDisp;

//   // labeled buckets
//   if (data.yAxisValues) {
//     yDispSrc = data.yAxisValues;
//     yDisp = (v: any) => v;
//   } else {
//     yDispSrc = yVals;
//     yDisp = (v: any) => {
//       if (yField?.display) {
//         return formattedValueToString(yField.display(v));
//       }
//       return `${v}`;
//     };
//   }

//   const yValueIdx = hover.index % data.yBucketCount! ?? 0;

//   const yMinIdx = data.yLayout === BucketLayout.le ? yValueIdx - 1 : yValueIdx;
//   const yMaxIdx = data.yLayout === BucketLayout.le ? yValueIdx : yValueIdx + 1;

//   const yBucketMin = yDispSrc?.[yMinIdx];
//   const yBucketMax = yDispSrc?.[yMaxIdx];

//   const xBucketMin = xVals?.[hover.index];
//   const xBucketMax = xBucketMin + data.xBucketSize;

//   const count = countVals?.[hover.index];

//   const visibleFields = data.heatmap?.fields.filter((f) => !Boolean(f.config.custom?.hideFrom?.tooltip));
//   const links: Array<LinkModel<Field>> = [];
//   const linkLookup = new Set<string>();

//   for (const field of visibleFields ?? []) {
//     // TODO: Currently always undefined? (getLinks)
//     if (field.getLinks) {
//       const v = field.values.get(hover.index);
//       const disp = field.display ? field.display(v) : { text: `${v}`, numeric: +v };

//       field.getLinks({ calculatedValue: disp, valueRowIndex: hover.index }).forEach((link) => {
//         const key = `${link.title}/${link.href}`;
//         if (!linkLookup.has(key)) {
//           links.push(link);
//           linkLookup.add(key);
//         }
//       });
//     }
//   }

//   let can = useRef<HTMLCanvasElement>(null);

//   let histCssWidth = 150;
//   let histCssHeight = 50;
//   let histCanWidth = Math.round(histCssWidth * devicePixelRatio);
//   let histCanHeight = Math.round(histCssHeight * devicePixelRatio);

//   useEffect(
//     () => {
//       if (showHistogram) {
//         let histCtx = can.current?.getContext('2d');

//         if (histCtx && xVals && yVals && countVals) {
//           let fromIdx = hover.index;

//           while (xVals[fromIdx--] === xVals[hover.index]) {}

//           fromIdx++;

//           let toIdx = fromIdx + data.yBucketCount!;

//           let maxCount = 0;

//           let i = fromIdx;
//           while (i < toIdx) {
//             let c = countVals[i];
//             maxCount = Math.max(maxCount, c);
//             i++;
//           }

//           let pHov = new Path2D();
//           let pRest = new Path2D();

//           i = fromIdx;
//           let j = 0;
//           while (i < toIdx) {
//             let c = countVals[i];

//             if (c > 0) {
//               let pctY = c / maxCount;
//               let pctX = j / (data.yBucketCount! + 1);

//               let p = i === hover.index ? pHov : pRest;

//               p.rect(
//                 Math.round(histCanWidth * pctX),
//                 Math.round(histCanHeight * (1 - pctY)),
//                 Math.round(histCanWidth / data.yBucketCount!),
//                 Math.round(histCanHeight * pctY)
//               );
//             }

//             i++;
//             j++;
//           }

//           histCtx.clearRect(0, 0, histCanWidth, histCanHeight);

//           histCtx.fillStyle = '#ffffff80';
//           histCtx.fill(pRest);

//           histCtx.fillStyle = '#ff000080';
//           histCtx.fill(pHov);
//         }
//       }
//     },
//     // eslint-disable-next-line react-hooks/exhaustive-deps
//     [hover.index]
//   );

//   const renderExemplars = () => {
//     const exemplarIndex = data.exemplarsMappings?.lookup; //?.[hover.index];
//     if (!exemplarIndex || !data.exemplars) {
//       return null;
//     }

//     const ids = exemplarIndex[hover.index];
//     if (ids) {
//       const view = new DataFrameView(data.exemplars);
//       return (
//         <ul>
//           {ids.map((id) => (
//             <li key={id}>
//               <pre>{JSON.stringify(view.get(id), null, 2)}</pre>
//             </li>
//           ))}
//         </ul>
//       );
//     }

//     // should not show anything... but for debugging
//     return <div>EXEMPLARS: {JSON.stringify(exemplarIndex)}</div>;
//   };

//   return (
//     <>
//       <div>
//         <div>{xDisp(xBucketMin)}</div>
//         <div>{xDisp(xBucketMax)}</div>
//       </div>
//       {showHistogram && (
//         <canvas
//           width={histCanWidth}
//           height={histCanHeight}
//           ref={can}
//           style={{ width: histCanWidth + 'px', height: histCanHeight + 'px' }}
//         />
//       )}
//       <div>
//         <div>
//           Bucket: {yDisp(yBucketMin)} - {yDisp(yBucketMax)}
//         </div>
//         <div>
//           {getFieldDisplayName(countField!, data.heatmap)}: {count}
//         </div>
//       </div>
//       {renderExemplars()}
//       {links.length > 0 && (
//         <VerticalGroup>
//           {links.map((link, i) => (
//             <LinkButton
//               key={i}
//               icon={'external-link-alt'}
//               target={link.target}
//               href={link.href}
//               onClick={link.onClick}
//               fill="text"
//               style={{ width: '100%' }}
//             >
//               {link.title}
//             </LinkButton>
//           ))}
//         </VerticalGroup>
//       )}
//     </>
//   );
// };<|MERGE_RESOLUTION|>--- conflicted
+++ resolved
@@ -2,29 +2,12 @@
 import { useOverlay } from '@react-aria/overlays';
 import React, { createRef } from 'react';
 
-<<<<<<< HEAD
+import { DataFrameType } from '@grafana/data';
 import { VizTooltipContainer } from '@grafana/ui';
 
 import { ComplexDataHoverView } from './components/ComplexDataHoverView';
+import { DataHoverView } from './components/DataHoverView';
 import { HeatmapHoverPayload } from './types';
-=======
-import {
-  DataFrameType,
-  DataFrameView,
-  Field,
-  FieldType,
-  formattedValueToString,
-  getFieldDisplayName,
-  LinkModel,
-} from '@grafana/data';
-import { LinkButton, VerticalGroup } from '@grafana/ui';
-import { getDashboardSrv } from 'app/features/dashboard/services/DashboardSrv';
-
-import { DataHoverView } from '../geomap/components/DataHoverView';
-
-import { BucketLayout, HeatmapData } from './fields';
-import { HeatmapHoverEvent } from './utils';
->>>>>>> 2691872c
 
 interface Props {
   ttip?: HeatmapHoverPayload;
@@ -37,10 +20,10 @@
   const { overlayProps } = useOverlay({ onClose, isDismissable: true, isOpen }, ref);
   const { dialogProps } = useDialog({}, ref);
 
-  if (data.heatmap?.meta?.type === DataFrameType.HeatmapSparse) {
+  if (ttip?.data?.meta?.type === DataFrameType.HeatmapSparse) {
     return (
       <div>
-        <DataHoverView data={data.heatmap} rowIndex={hover.index} />
+        <DataHoverView data={ttip?.data!} rowIndex={ttip?.hover.index} />
       </div>
     );
   }
