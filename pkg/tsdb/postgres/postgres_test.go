// +build integration

package postgres

import (
	"context"
	"encoding/json"
	"fmt"
	"math/rand"
	"strings"
	"testing"
	"time"

	"github.com/grafana/grafana/pkg/components/securejsondata"
	"github.com/grafana/grafana/pkg/components/simplejson"
	"github.com/grafana/grafana/pkg/infra/log"
	"github.com/grafana/grafana/pkg/models"
	"github.com/grafana/grafana/pkg/services/sqlstore"
	"github.com/grafana/grafana/pkg/services/sqlstore/sqlutil"
	"github.com/grafana/grafana/pkg/tsdb"
	"github.com/grafana/grafana/pkg/tsdb/sqleng"
	"github.com/stretchr/testify/assert"
	"github.com/stretchr/testify/require"
	"xorm.io/xorm"

	_ "github.com/lib/pq"
)

// Test generateConnectionString.
func TestGenerateConnectionString(t *testing.T) {
	logger := log.New("tsdb.postgres")

	testCases := []struct {
<<<<<<< HEAD
		desc           string
		host           string
		user           string
		password       string
		database       string
		tlsMode        string
		expConnStr     string
		expErr         string
		jsonData       string
		secureJsonData string
		uid            string
=======
		desc       string
		host       string
		user       string
		password   string
		database   string
		tlsMode    string
		expConnStr string
		expErr     string
>>>>>>> 7126a919
	}{
		{
			desc:       "Unix socket host",
			host:       "/var/run/postgresql",
			user:       "user",
			password:   "password",
			database:   "database",
			expConnStr: "user='user' password='password' host='/var/run/postgresql' dbname='database' sslmode='verify-full'",
		},
		{
			desc:       "TCP host",
			host:       "host",
			user:       "user",
			password:   "password",
			database:   "database",
			expConnStr: "user='user' password='password' host='host' dbname='database' sslmode='verify-full'",
		},
		{
			desc:       "TCP/port host",
			host:       "host:1234",
			user:       "user",
			password:   "password",
			database:   "database",
			expConnStr: "user='user' password='password' host='host' dbname='database' sslmode='verify-full' port=1234",
		},
		{
			desc:     "Invalid port",
			host:     "host:invalid",
			user:     "user",
			database: "database",
			expErr:   "invalid port in host specifier",
		},
		{
			desc:       "Password with single quote and backslash",
			host:       "host",
			user:       "user",
			password:   `p'\assword`,
			database:   "database",
			expConnStr: `user='user' password='p\'\\assword' host='host' dbname='database' sslmode='verify-full'`,
		},
		{
<<<<<<< HEAD
			desc:       "Custom TLS mode disabled",
=======
			desc:       "Custom TLS/SSL mode",
>>>>>>> 7126a919
			host:       "host",
			user:       "user",
			password:   "password",
			database:   "database",
<<<<<<< HEAD
			jsonData:   `{"sslmode" : "disable"}`,
=======
			tlsMode:    "disable",
>>>>>>> 7126a919
			expConnStr: "user='user' password='password' host='host' dbname='database' sslmode='disable'",
		},
		{
			desc:     "Custom TLS mode verify-full with file path",
			host:     "host",
			user:     "user",
			password: "password",
			database: "database",
			jsonData: `{"sslmode" : "verify-full", "tlsRootCertFile" : "i/am/coding/ca.crt",
			"tlsCertFile" : "i/am/coding/client.crt", "tlsKeyFile" : "i/am/coding/client.key", "tlsConfigurationMethod" : "file-path"}`,
			expConnStr: "user='user' password='password' host='host' dbname='database' sslmode='verify-full' " +
				"sslrootcert='i/am/coding/ca.crt' sslcert='i/am/coding/client.crt' sslkey='i/am/coding/client.key'",
		},
		{
			desc:           "Custom TLS mode verify-full with input text",
			host:           "host",
			user:           "user",
			password:       "password",
			database:       "database",
			jsonData:       `{"sslmode" : "verify-full", "tlsConfigurationMethod" : "file-content"}`,
			secureJsonData: `{"tlsClientCert" : "I am client certification", "tlsClientKey" : "I am client key", "tlsCACert" : "I am CA certification"}`,
			expConnStr:     "user='user' password='password' host='host' dbname='database' sslmode='verify-full'",
			uid:            "testData",
		},
	}
	for _, tt := range testCases {
		t.Run(tt.desc, func(t *testing.T) {
<<<<<<< HEAD
			if tt.jsonData == "" {
				tt.jsonData = `{}`
=======
			data := map[string]interface{}{}
			if tt.tlsMode != "" {
				data["sslmode"] = tt.tlsMode
>>>>>>> 7126a919
			}
			if tt.secureJsonData == "" {
				tt.secureJsonData = `{}`
			}
			securityjsonData := map[string]string{}
			jsonData, err := simplejson.NewJson([]byte(tt.jsonData))
			require.NoError(t, err, tt.desc)

			if err := json.Unmarshal([]byte(tt.secureJsonData), &securityjsonData); err != nil {
				panic(err)
			}

			ds := &models.DataSource{
				Url:            tt.host,
				User:           tt.user,
				Password:       tt.password,
				Database:       tt.database,
				JsonData:       jsonData,
				SecureJsonData: securejsondata.GetEncryptedJsonData(securityjsonData),
				Uid:            tt.uid,
			}
			connStr, err := generateConnectionString(ds, logger)
			var generatedTLSRootCertFile, generatedTLSCertFile, generatedTLSKeyFile string
			if tlsjs, ok := ds.JsonData.CheckGet("generatedTLSRootCertFile"); ok {
				generatedTLSRootCertFile = tlsjs.MustString("")
			}
			if tlsjs, ok := ds.JsonData.CheckGet("generatedTLSCertFile"); ok {
				generatedTLSCertFile = tlsjs.MustString("")
			}
			if tlsjs, ok := ds.JsonData.CheckGet("generatedTLSKeyFile"); ok {
				generatedTLSKeyFile = tlsjs.MustString("")
			}

			if generatedTLSRootCertFile != "" {
				tt.expConnStr += " sslrootcert='" + generatedTLSRootCertFile + "'"
			}
			if generatedTLSCertFile != "" {
				tt.expConnStr += " sslcert='" + generatedTLSCertFile + "'"
			}
			if generatedTLSKeyFile != "" {
				tt.expConnStr += " sslkey='" + generatedTLSKeyFile + "'"
			}

			if tt.expErr == "" {
				require.NoError(t, err, tt.desc)
				assert.Equal(t, tt.expConnStr, connStr, tt.desc)
			} else {
				require.Error(t, err, tt.desc)
				assert.True(t, strings.HasPrefix(err.Error(), tt.expErr),
					fmt.Sprintf("%s: %q doesn't start with %q", tt.desc, err, tt.expErr))
			}
		})
	}
}

// To run this test, set runPostgresTests=true
// Or from the commandline: GRAFANA_TEST_DB=postgres go test -v ./pkg/tsdb/postgres
// The tests require a PostgreSQL db named grafanadstest and a user/password grafanatest/grafanatest!
// Use the docker/blocks/postgres_tests/docker-compose.yaml to spin up a
// preconfigured Postgres server suitable for running these tests.
// There is also a datasource and dashboard provisioned by devenv scripts that you can
// use to verify that the generated data are visualized as expected, see
// devenv/README.md for setup instructions.
func TestPostgres(t *testing.T) {
	// change to true to run the PostgreSQL tests
	runPostgresTests := false
	// runPostgresTests := true

	if !sqlstore.IsTestDbPostgres() && !runPostgresTests {
		t.Skip()
	}

	x := InitPostgresTestDB(t)

	origXormEngine := sqleng.NewXormEngine
	origInterpolate := sqleng.Interpolate
	t.Cleanup(func() {
		sqleng.NewXormEngine = origXormEngine
		sqleng.Interpolate = origInterpolate
	})
	sqleng.NewXormEngine = func(d, c string) (*xorm.Engine, error) {
		return x, nil
	}
	sqleng.Interpolate = func(query *tsdb.Query, timeRange *tsdb.TimeRange, sql string) (string, error) {
		return sql, nil
	}

	endpoint, err := newPostgresQueryEndpoint(&models.DataSource{
		JsonData:       simplejson.New(),
		SecureJsonData: securejsondata.SecureJsonData{},
	})
	require.NoError(t, err)

	sess := x.NewSession()
	t.Cleanup(sess.Close)
	fromStart := time.Date(2018, 3, 15, 13, 0, 0, 0, time.UTC).In(time.Local)

	t.Run("Given a table with different native data types", func(t *testing.T) {
		sql := `
			DROP TABLE IF EXISTS postgres_types;
			CREATE TABLE postgres_types(
				c00_smallint smallint,
				c01_integer integer,
				c02_bigint bigint,

				c03_real real,
				c04_double double precision,
				c05_decimal decimal(10,2),
				c06_numeric numeric(10,2),

				c07_char char(10),
				c08_varchar varchar(10),
				c09_text text,

				c10_timestamp timestamp without time zone,
				c11_timestamptz timestamp with time zone,
				c12_date date,
				c13_time time without time zone,
				c14_timetz time with time zone,

				c15_interval interval
			);
		`
		_, err := sess.Exec(sql)
		require.NoError(t, err)

		sql = `
			INSERT INTO postgres_types VALUES(
				1,2,3,
				4.5,6.7,1.1,1.2,
				'char10','varchar10','text',

				now(),now(),now(),now(),now(),'15m'::interval
			);
		`
		_, err = sess.Exec(sql)
		require.NoError(t, err)

		t.Run("When doing a table query should map Postgres column types to Go types", func(t *testing.T) {
			query := &tsdb.TsdbQuery{
				Queries: []*tsdb.Query{
					{
						Model: simplejson.NewFromAny(map[string]interface{}{
							"rawSql": "SELECT * FROM postgres_types",
							"format": "table",
						}),
						RefId: "A",
					},
				},
			}

			resp, err := endpoint.Query(context.Background(), nil, query)
			require.NoError(t, err)
			queryResult := resp.Results["A"]
			require.NoError(t, queryResult.Error)

			column := queryResult.Tables[0].Rows[0]
			require.Equal(t, int64(1), column[0].(int64))
			require.Equal(t, int64(2), column[1].(int64))
			require.Equal(t, int64(3), column[2].(int64))

			require.Equal(t, float64(4.5), column[3].(float64))
			require.Equal(t, float64(6.7), column[4].(float64))
			require.Equal(t, float64(1.1), column[5].(float64))
			require.Equal(t, float64(1.2), column[6].(float64))

			require.Equal(t, "char10    ", column[7].(string))
			require.Equal(t, "varchar10", column[8].(string))
			require.Equal(t, "text", column[9].(string))

			_, ok := column[10].(time.Time)
			require.True(t, ok)
			_, ok = column[11].(time.Time)
			require.True(t, ok)
			_, ok = column[12].(time.Time)
			require.True(t, ok)
			_, ok = column[13].(time.Time)
			require.True(t, ok)
			_, ok = column[14].(time.Time)
			require.True(t, ok)

			require.Equal(t, "00:15:00", column[15].(string))
		})
	})

	t.Run("Given a table with metrics that lacks data for some series ", func(t *testing.T) {
		sql := `
				DROP TABLE IF EXISTS metric;
				CREATE TABLE metric (
					time timestamp,
					value integer
				)
			`

		_, err := sess.Exec(sql)
		require.NoError(t, err)

		type metric struct {
			Time  time.Time
			Value int64
		}

		series := []*metric{}
		firstRange := genTimeRangeByInterval(fromStart, 10*time.Minute, 10*time.Second)
		secondRange := genTimeRangeByInterval(fromStart.Add(20*time.Minute), 10*time.Minute, 10*time.Second)

		for _, t := range firstRange {
			series = append(series, &metric{
				Time:  t,
				Value: 15,
			})
		}

		for _, t := range secondRange {
			series = append(series, &metric{
				Time:  t,
				Value: 20,
			})
		}

		_, err = sess.InsertMulti(series)
		require.NoError(t, err)

		t.Run("When doing a metric query using timeGroup", func(t *testing.T) {
			query := &tsdb.TsdbQuery{
				Queries: []*tsdb.Query{
					{
						Model: simplejson.NewFromAny(map[string]interface{}{
							"rawSql": "SELECT $__timeGroup(time, '5m') AS time, avg(value) as value FROM metric GROUP BY 1 ORDER BY 1",
							"format": "time_series",
						}),
						RefId: "A",
					},
				},
			}

			resp, err := endpoint.Query(context.Background(), nil, query)
			require.NoError(t, err)
			queryResult := resp.Results["A"]
			require.NoError(t, queryResult.Error)

			points := queryResult.Series[0].Points
			// without fill this should result in 4 buckets
			require.Len(t, points, 4)

			dt := fromStart

			for i := 0; i < 2; i++ {
				aValue := points[i][0].Float64
				aTime := time.Unix(int64(points[i][1].Float64)/1000, 0)
				require.Equal(t, float64(15), aValue)
				require.Equal(t, dt, aTime)
				require.Equal(t, int64(0), aTime.Unix()%300)
				dt = dt.Add(5 * time.Minute)
			}

			// adjust for 10 minute gap between first and second set of points
			dt = dt.Add(10 * time.Minute)
			for i := 2; i < 4; i++ {
				aValue := points[i][0].Float64
				aTime := time.Unix(int64(points[i][1].Float64)/1000, 0)
				require.Equal(t, float64(20), aValue)
				require.Equal(t, dt, aTime)
				dt = dt.Add(5 * time.Minute)
			}
		})

		t.Run("When doing a metric query using timeGroup and $__interval", func(t *testing.T) {
			mockInterpolate := sqleng.Interpolate
			sqleng.Interpolate = origInterpolate
			t.Cleanup(func() {
				sqleng.Interpolate = mockInterpolate
			})

			query := &tsdb.TsdbQuery{
				Queries: []*tsdb.Query{
					{
						DataSource: &models.DataSource{},
						Model: simplejson.NewFromAny(map[string]interface{}{
							"rawSql": "SELECT $__timeGroup(time, $__interval) AS time, avg(value) as value FROM metric GROUP BY 1 ORDER BY 1",
							"format": "time_series",
						}),
						RefId: "A",
					},
				},
				TimeRange: &tsdb.TimeRange{
					From: fmt.Sprintf("%v", fromStart.Unix()*1000),
					To:   fmt.Sprintf("%v", fromStart.Add(30*time.Minute).Unix()*1000),
				},
			}

			resp, err := endpoint.Query(context.Background(), nil, query)
			require.NoError(t, err)
			queryResult := resp.Results["A"]
			require.NoError(t, queryResult.Error)
			require.Equal(t,
				"SELECT floor(extract(epoch from time)/60)*60 AS time, avg(value) as value FROM metric GROUP BY 1 ORDER BY 1",
				queryResult.Meta.Get(sqleng.MetaKeyExecutedQueryString).MustString())
		})

		t.Run("When doing a metric query using timeGroup with NULL fill enabled", func(t *testing.T) {
			query := &tsdb.TsdbQuery{
				Queries: []*tsdb.Query{
					{
						Model: simplejson.NewFromAny(map[string]interface{}{
							"rawSql": "SELECT $__timeGroup(time, '5m', NULL) AS time, avg(value) as value FROM metric GROUP BY 1 ORDER BY 1",
							"format": "time_series",
						}),
						RefId: "A",
					},
				},
				TimeRange: &tsdb.TimeRange{
					From: fmt.Sprintf("%v", fromStart.Unix()*1000),
					To:   fmt.Sprintf("%v", fromStart.Add(34*time.Minute).Unix()*1000),
				},
			}

			resp, err := endpoint.Query(context.Background(), nil, query)
			require.NoError(t, err)
			queryResult := resp.Results["A"]
			require.NoError(t, queryResult.Error)

			points := queryResult.Series[0].Points
			require.Len(t, points, 7)

			dt := fromStart

			for i := 0; i < 2; i++ {
				aValue := points[i][0].Float64
				aTime := time.Unix(int64(points[i][1].Float64)/1000, 0)
				require.Equal(t, float64(15), aValue)
				require.Equal(t, dt, aTime)
				dt = dt.Add(5 * time.Minute)
			}

			// check for NULL values inserted by fill
			require.False(t, points[2][0].Valid)
			require.False(t, points[3][0].Valid)

			// adjust for 10 minute gap between first and second set of points
			dt = dt.Add(10 * time.Minute)
			for i := 4; i < 6; i++ {
				aValue := points[i][0].Float64
				aTime := time.Unix(int64(points[i][1].Float64)/1000, 0)
				require.Equal(t, float64(20), aValue)
				require.Equal(t, dt, aTime)
				dt = dt.Add(5 * time.Minute)
			}

			// check for NULL values inserted by fill
			require.False(t, points[6][0].Valid)
		})

		t.Run("When doing a metric query using timeGroup with value fill enabled", func(t *testing.T) {
			query := &tsdb.TsdbQuery{
				Queries: []*tsdb.Query{
					{
						Model: simplejson.NewFromAny(map[string]interface{}{
							"rawSql": "SELECT $__timeGroup(time, '5m', 1.5) AS time, avg(value) as value FROM metric GROUP BY 1 ORDER BY 1",
							"format": "time_series",
						}),
						RefId: "A",
					},
				},
				TimeRange: &tsdb.TimeRange{
					From: fmt.Sprintf("%v", fromStart.Unix()*1000),
					To:   fmt.Sprintf("%v", fromStart.Add(34*time.Minute).Unix()*1000),
				},
			}

			resp, err := endpoint.Query(context.Background(), nil, query)
			require.NoError(t, err)
			queryResult := resp.Results["A"]
			require.NoError(t, queryResult.Error)

			points := queryResult.Series[0].Points
			require.Equal(t, float64(1.5), points[3][0].Float64)
		})
	})

	t.Run("When doing a metric query using timeGroup with previous fill enabled", func(t *testing.T) {
		query := &tsdb.TsdbQuery{
			Queries: []*tsdb.Query{
				{
					Model: simplejson.NewFromAny(map[string]interface{}{
						"rawSql": "SELECT $__timeGroup(time, '5m', previous), avg(value) as value FROM metric GROUP BY 1 ORDER BY 1",
						"format": "time_series",
					}),
					RefId: "A",
				},
			},
			TimeRange: &tsdb.TimeRange{
				From: fmt.Sprintf("%v", fromStart.Unix()*1000),
				To:   fmt.Sprintf("%v", fromStart.Add(34*time.Minute).Unix()*1000),
			},
		}

		resp, err := endpoint.Query(context.Background(), nil, query)
		require.NoError(t, err)
		queryResult := resp.Results["A"]
		require.NoError(t, queryResult.Error)

		points := queryResult.Series[0].Points
		require.Equal(t, float64(15.0), points[2][0].Float64)
		require.Equal(t, float64(15.0), points[3][0].Float64)
		require.Equal(t, float64(20.0), points[6][0].Float64)
	})

	t.Run("Given a table with metrics having multiple values and measurements", func(t *testing.T) {
		type metric_values struct {
			Time                time.Time
			TimeInt64           int64    `xorm:"bigint 'timeInt64' not null"`
			TimeInt64Nullable   *int64   `xorm:"bigint 'timeInt64Nullable' null"`
			TimeFloat64         float64  `xorm:"double 'timeFloat64' not null"`
			TimeFloat64Nullable *float64 `xorm:"double 'timeFloat64Nullable' null"`
			TimeInt32           int32    `xorm:"int(11) 'timeInt32' not null"`
			TimeInt32Nullable   *int32   `xorm:"int(11) 'timeInt32Nullable' null"`
			TimeFloat32         float32  `xorm:"double 'timeFloat32' not null"`
			TimeFloat32Nullable *float32 `xorm:"double 'timeFloat32Nullable' null"`
			Measurement         string
			ValueOne            int64 `xorm:"integer 'valueOne'"`
			ValueTwo            int64 `xorm:"integer 'valueTwo'"`
		}

		if exists, err := sess.IsTableExist(metric_values{}); err != nil || exists {
			require.NoError(t, err)
			err := sess.DropTable(metric_values{})
			require.NoError(t, err)
		}
		err := sess.CreateTable(metric_values{})
		require.NoError(t, err)

		rand.Seed(time.Now().Unix())
		rnd := func(min, max int64) int64 {
			return rand.Int63n(max-min) + min
		}

		var tInitial time.Time

		series := []*metric_values{}
		for i, t := range genTimeRangeByInterval(fromStart.Add(-30*time.Minute), 90*time.Minute, 5*time.Minute) {
			if i == 0 {
				tInitial = t
			}
			tSeconds := t.Unix()
			tSecondsInt32 := int32(tSeconds)
			tSecondsFloat32 := float32(tSeconds)
			tMilliseconds := tSeconds * 1e3
			tMillisecondsFloat := float64(tMilliseconds)
			first := metric_values{
				Time:                t,
				TimeInt64:           tMilliseconds,
				TimeInt64Nullable:   &(tMilliseconds),
				TimeFloat64:         tMillisecondsFloat,
				TimeFloat64Nullable: &tMillisecondsFloat,
				TimeInt32:           tSecondsInt32,
				TimeInt32Nullable:   &tSecondsInt32,
				TimeFloat32:         tSecondsFloat32,
				TimeFloat32Nullable: &tSecondsFloat32,
				Measurement:         "Metric A",
				ValueOne:            rnd(0, 100),
				ValueTwo:            rnd(0, 100),
			}
			second := first
			second.Measurement = "Metric B"
			second.ValueOne = rnd(0, 100)
			second.ValueTwo = rnd(0, 100)

			series = append(series, &first)
			series = append(series, &second)
		}

		_, err = sess.InsertMulti(series)
		require.NoError(t, err)

		t.Run(
			"When doing a metric query using epoch (int64) as time column and value column (int64) should return metric with time in milliseconds",
			func(t *testing.T) {
				query := &tsdb.TsdbQuery{
					Queries: []*tsdb.Query{
						{
							Model: simplejson.NewFromAny(map[string]interface{}{
								"rawSql": `SELECT "timeInt64" as time, "timeInt64" FROM metric_values ORDER BY time LIMIT 1`,
								"format": "time_series",
							}),
							RefId: "A",
						},
					},
				}

				resp, err := endpoint.Query(context.Background(), nil, query)
				require.NoError(t, err)
				queryResult := resp.Results["A"]
				require.NoError(t, queryResult.Error)

				require.Equal(t, 1, len(queryResult.Series))
				require.Equal(t, float64(tInitial.UnixNano()/1e6), queryResult.Series[0].Points[0][1].Float64)
			})

		t.Run("When doing a metric query using epoch (int64 nullable) as time column and value column (int64 nullable,) should return metric with time in milliseconds",
			func(t *testing.T) {
				query := &tsdb.TsdbQuery{
					Queries: []*tsdb.Query{
						{
							Model: simplejson.NewFromAny(map[string]interface{}{
								"rawSql": `SELECT "timeInt64Nullable" as time, "timeInt64Nullable" FROM metric_values ORDER BY time LIMIT 1`,
								"format": "time_series",
							}),
							RefId: "A",
						},
					},
				}

				resp, err := endpoint.Query(context.Background(), nil, query)
				require.NoError(t, err)
				queryResult := resp.Results["A"]
				require.NoError(t, queryResult.Error)

				require.Len(t, queryResult.Series, 1)
				require.Equal(t, float64(tInitial.UnixNano()/1e6), queryResult.Series[0].Points[0][1].Float64)
			})

		t.Run("When doing a metric query using epoch (float64) as time column and value column (float64), should return metric with time in milliseconds",
			func(t *testing.T) {
				query := &tsdb.TsdbQuery{
					Queries: []*tsdb.Query{
						{
							Model: simplejson.NewFromAny(map[string]interface{}{
								"rawSql": `SELECT "timeFloat64" as time, "timeFloat64" FROM metric_values ORDER BY time LIMIT 1`,
								"format": "time_series",
							}),
							RefId: "A",
						},
					},
				}

				resp, err := endpoint.Query(context.Background(), nil, query)
				require.NoError(t, err)
				queryResult := resp.Results["A"]
				require.NoError(t, queryResult.Error)

				require.Len(t, queryResult.Series, 1)
				require.Equal(t, float64(tInitial.UnixNano()/1e6), queryResult.Series[0].Points[0][1].Float64)
			})

		t.Run("When doing a metric query using epoch (float64 nullable) as time column and value column (float64 nullable), should return metric with time in milliseconds",
			func(t *testing.T) {
				query := &tsdb.TsdbQuery{
					Queries: []*tsdb.Query{
						{
							Model: simplejson.NewFromAny(map[string]interface{}{
								"rawSql": `SELECT "timeFloat64Nullable" as time, "timeFloat64Nullable" FROM metric_values ORDER BY time LIMIT 1`,
								"format": "time_series",
							}),
							RefId: "A",
						},
					},
				}

				resp, err := endpoint.Query(context.Background(), nil, query)
				require.NoError(t, err)
				queryResult := resp.Results["A"]
				require.NoError(t, queryResult.Error)

				require.Len(t, queryResult.Series, 1)
				require.Equal(t, float64(tInitial.UnixNano()/1e6), queryResult.Series[0].Points[0][1].Float64)
			})

		t.Run("When doing a metric query using epoch (int32) as time column and value column (int32), should return metric with time in milliseconds",
			func(t *testing.T) {
				query := &tsdb.TsdbQuery{
					Queries: []*tsdb.Query{
						{
							Model: simplejson.NewFromAny(map[string]interface{}{
								"rawSql": `SELECT "timeInt32" as time, "timeInt32" FROM metric_values ORDER BY time LIMIT 1`,
								"format": "time_series",
							}),
							RefId: "A",
						},
					},
				}

				resp, err := endpoint.Query(context.Background(), nil, query)
				require.NoError(t, err)
				queryResult := resp.Results["A"]
				require.NoError(t, queryResult.Error)

				require.Len(t, queryResult.Series, 1)
				require.Equal(t, float64(tInitial.UnixNano()/1e6), queryResult.Series[0].Points[0][1].Float64)
			})

		t.Run("When doing a metric query using epoch (int32 nullable) as time column and value column (int32 nullable), should return metric with time in milliseconds",
			func(t *testing.T) {
				query := &tsdb.TsdbQuery{
					Queries: []*tsdb.Query{
						{
							Model: simplejson.NewFromAny(map[string]interface{}{
								"rawSql": `SELECT "timeInt32Nullable" as time, "timeInt32Nullable" FROM metric_values ORDER BY time LIMIT 1`,
								"format": "time_series",
							}),
							RefId: "A",
						},
					},
				}

				resp, err := endpoint.Query(context.Background(), nil, query)
				require.NoError(t, err)
				queryResult := resp.Results["A"]
				require.NoError(t, queryResult.Error)

				require.Len(t, queryResult.Series, 1)
				require.Equal(t, float64(tInitial.UnixNano()/1e6), queryResult.Series[0].Points[0][1].Float64)
			})

		t.Run("When doing a metric query using epoch (float32) as time column and value column (float32), should return metric with time in milliseconds",
			func(t *testing.T) {
				query := &tsdb.TsdbQuery{
					Queries: []*tsdb.Query{
						{
							Model: simplejson.NewFromAny(map[string]interface{}{
								"rawSql": `SELECT "timeFloat32" as time, "timeFloat32" FROM metric_values ORDER BY time LIMIT 1`,
								"format": "time_series",
							}),
							RefId: "A",
						},
					},
				}

				resp, err := endpoint.Query(context.Background(), nil, query)
				require.NoError(t, err)
				queryResult := resp.Results["A"]
				require.NoError(t, queryResult.Error)

				require.Len(t, queryResult.Series, 1)
				require.Equal(t, float64(float32(tInitial.Unix()))*1e3, queryResult.Series[0].Points[0][1].Float64)
			})

		t.Run("When doing a metric query using epoch (float32 nullable) as time column and value column (float32 nullable), should return metric with time in milliseconds",
			func(t *testing.T) {
				query := &tsdb.TsdbQuery{
					Queries: []*tsdb.Query{
						{
							Model: simplejson.NewFromAny(map[string]interface{}{
								"rawSql": `SELECT "timeFloat32Nullable" as time, "timeFloat32Nullable" FROM metric_values ORDER BY time LIMIT 1`,
								"format": "time_series",
							}),
							RefId: "A",
						},
					},
				}

				resp, err := endpoint.Query(context.Background(), nil, query)
				require.NoError(t, err)
				queryResult := resp.Results["A"]
				require.NoError(t, queryResult.Error)

				require.Len(t, queryResult.Series, 1)
				require.Equal(t, float64(float32(tInitial.Unix()))*1e3, queryResult.Series[0].Points[0][1].Float64)
			})

		t.Run("When doing a metric query grouping by time and select metric column should return correct series", func(t *testing.T) {
			query := &tsdb.TsdbQuery{
				Queries: []*tsdb.Query{
					{
						Model: simplejson.NewFromAny(map[string]interface{}{
							"rawSql": `SELECT $__timeEpoch(time), measurement || ' - value one' as metric, "valueOne" FROM metric_values ORDER BY 1`,
							"format": "time_series",
						}),
						RefId: "A",
					},
				},
			}

			resp, err := endpoint.Query(context.Background(), nil, query)
			require.NoError(t, err)
			queryResult := resp.Results["A"]
			require.NoError(t, queryResult.Error)

			require.Len(t, queryResult.Series, 2)
			require.Equal(t, "Metric A - value one", queryResult.Series[0].Name)
			require.Equal(t, "Metric B - value one", queryResult.Series[1].Name)
		})

		t.Run("When doing a metric query with metric column and multiple value columns", func(t *testing.T) {
			query := &tsdb.TsdbQuery{
				Queries: []*tsdb.Query{
					{
						Model: simplejson.NewFromAny(map[string]interface{}{
							"rawSql": `SELECT $__timeEpoch(time), measurement as metric, "valueOne", "valueTwo" FROM metric_values ORDER BY 1`,
							"format": "time_series",
						}),
						RefId: "A",
					},
				},
			}

			resp, err := endpoint.Query(context.Background(), nil, query)
			require.NoError(t, err)
			queryResult := resp.Results["A"]
			require.NoError(t, queryResult.Error)

			require.Len(t, queryResult.Series, 4)
			require.Equal(t, "Metric A valueOne", queryResult.Series[0].Name)
			require.Equal(t, "Metric A valueTwo", queryResult.Series[1].Name)
			require.Equal(t, "Metric B valueOne", queryResult.Series[2].Name)
			require.Equal(t, "Metric B valueTwo", queryResult.Series[3].Name)
		})

		t.Run("When doing a metric query grouping by time should return correct series", func(t *testing.T) {
			query := &tsdb.TsdbQuery{
				Queries: []*tsdb.Query{
					{
						Model: simplejson.NewFromAny(map[string]interface{}{
							"rawSql": `SELECT $__timeEpoch(time), "valueOne", "valueTwo" FROM metric_values ORDER BY 1`,
							"format": "time_series",
						}),
						RefId: "A",
					},
				},
			}

			resp, err := endpoint.Query(context.Background(), nil, query)
			require.NoError(t, err)
			queryResult := resp.Results["A"]
			require.NoError(t, queryResult.Error)

			require.Len(t, queryResult.Series, 2)
			require.Equal(t, "valueOne", queryResult.Series[0].Name)
			require.Equal(t, "valueTwo", queryResult.Series[1].Name)
		})

		t.Run("When doing a query with timeFrom,timeTo,unixEpochFrom,unixEpochTo macros", func(t *testing.T) {
			sqleng.Interpolate = origInterpolate
			query := &tsdb.TsdbQuery{
				TimeRange: tsdb.NewFakeTimeRange("5m", "now", fromStart),
				Queries: []*tsdb.Query{
					{
						DataSource: &models.DataSource{JsonData: simplejson.New()},
						Model: simplejson.NewFromAny(map[string]interface{}{
							"rawSql": `SELECT time FROM metric_values WHERE time > $__timeFrom() OR time < $__timeFrom() OR 1 < $__unixEpochFrom() OR $__unixEpochTo() > 1 ORDER BY 1`,
							"format": "time_series",
						}),
						RefId: "A",
					},
				},
			}

			resp, err := endpoint.Query(context.Background(), nil, query)
			require.NoError(t, err)
			queryResult := resp.Results["A"]
			require.NoError(t, queryResult.Error)
			require.Equal(t,
				"SELECT time FROM metric_values WHERE time > '2018-03-15T12:55:00Z' OR time < '2018-03-15T12:55:00Z' OR 1 < 1521118500 OR 1521118800 > 1 ORDER BY 1",
				queryResult.Meta.Get(sqleng.MetaKeyExecutedQueryString).MustString())
		})
	})

	t.Run("Given a table with event data", func(t *testing.T) {
		type event struct {
			TimeSec     int64
			Description string
			Tags        string
		}

		if exists, err := sess.IsTableExist(event{}); err != nil || exists {
			require.NoError(t, err)
			err := sess.DropTable(event{})
			require.NoError(t, err)
		}
		err := sess.CreateTable(event{})
		require.NoError(t, err)

		events := []*event{}
		for _, t := range genTimeRangeByInterval(fromStart.Add(-20*time.Minute), 60*time.Minute, 25*time.Minute) {
			events = append(events, &event{
				TimeSec:     t.Unix(),
				Description: "Someone deployed something",
				Tags:        "deploy",
			})
			events = append(events, &event{
				TimeSec:     t.Add(5 * time.Minute).Unix(),
				Description: "New support ticket registered",
				Tags:        "ticket",
			})
		}

		for _, e := range events {
			_, err := sess.Insert(e)
			require.NoError(t, err)
		}

		t.Run("When doing an annotation query of deploy events should return expected result", func(t *testing.T) {
			query := &tsdb.TsdbQuery{
				Queries: []*tsdb.Query{
					{
						Model: simplejson.NewFromAny(map[string]interface{}{
							"rawSql": `SELECT "time_sec" as time, description as text, tags FROM event WHERE $__unixEpochFilter(time_sec) AND tags='deploy' ORDER BY 1 ASC`,
							"format": "table",
						}),
						RefId: "Deploys",
					},
				},
				TimeRange: &tsdb.TimeRange{
					From: fmt.Sprintf("%v", fromStart.Add(-20*time.Minute).Unix()*1000),
					To:   fmt.Sprintf("%v", fromStart.Add(40*time.Minute).Unix()*1000),
				},
			}

			resp, err := endpoint.Query(context.Background(), nil, query)
			queryResult := resp.Results["Deploys"]
			require.NoError(t, err)
			require.Len(t, queryResult.Tables[0].Rows, 3)
		})

		t.Run("When doing an annotation query of ticket events should return expected result", func(t *testing.T) {
			query := &tsdb.TsdbQuery{
				Queries: []*tsdb.Query{
					{
						Model: simplejson.NewFromAny(map[string]interface{}{
							"rawSql": `SELECT "time_sec" as time, description as text, tags FROM event WHERE $__unixEpochFilter(time_sec) AND tags='ticket' ORDER BY 1 ASC`,
							"format": "table",
						}),
						RefId: "Tickets",
					},
				},
				TimeRange: &tsdb.TimeRange{
					From: fmt.Sprintf("%v", fromStart.Add(-20*time.Minute).Unix()*1000),
					To:   fmt.Sprintf("%v", fromStart.Add(40*time.Minute).Unix()*1000),
				},
			}

			resp, err := endpoint.Query(context.Background(), nil, query)
			queryResult := resp.Results["Tickets"]
			require.NoError(t, err)
			require.Len(t, queryResult.Tables[0].Rows, 3)
		})

		t.Run("When doing an annotation query with a time column in datetime format", func(t *testing.T) {
			dt := time.Date(2018, 3, 14, 21, 20, 6, 527e6, time.UTC)
			dtFormat := "2006-01-02 15:04:05.999999999"

			query := &tsdb.TsdbQuery{
				Queries: []*tsdb.Query{
					{
						Model: simplejson.NewFromAny(map[string]interface{}{
							"rawSql": fmt.Sprintf(`SELECT
								CAST('%s' AS TIMESTAMP) as time,
								'message' as text,
								'tag1,tag2' as tags
							`, dt.Format(dtFormat)),
							"format": "table",
						}),
						RefId: "A",
					},
				},
			}

			resp, err := endpoint.Query(context.Background(), nil, query)
			require.NoError(t, err)
			queryResult := resp.Results["A"]
			require.NoError(t, queryResult.Error)
			require.Len(t, queryResult.Tables[0].Rows, 1)
			columns := queryResult.Tables[0].Rows[0]

			//Should be in milliseconds
			require.Equal(t, float64(dt.UnixNano()/1e6), columns[0].(float64))
		})

		t.Run("When doing an annotation query with a time column in epoch second format should return ms", func(t *testing.T) {
			dt := time.Date(2018, 3, 14, 21, 20, 6, 527e6, time.UTC)

			query := &tsdb.TsdbQuery{
				Queries: []*tsdb.Query{
					{
						Model: simplejson.NewFromAny(map[string]interface{}{
							"rawSql": fmt.Sprintf(`SELECT
								 %d as time,
								'message' as text,
								'tag1,tag2' as tags
							`, dt.Unix()),
							"format": "table",
						}),
						RefId: "A",
					},
				},
			}

			resp, err := endpoint.Query(context.Background(), nil, query)
			require.NoError(t, err)
			queryResult := resp.Results["A"]
			require.NoError(t, queryResult.Error)
			require.Len(t, queryResult.Tables[0].Rows, 1)
			columns := queryResult.Tables[0].Rows[0]

			//Should be in milliseconds
			require.Equal(t, dt.Unix()*1000, columns[0].(int64))
		})

		t.Run("When doing an annotation query with a time column in epoch second format (t *testing.Tint) should return ms", func(t *testing.T) {
			dt := time.Date(2018, 3, 14, 21, 20, 6, 527e6, time.UTC)

			query := &tsdb.TsdbQuery{
				Queries: []*tsdb.Query{
					{
						Model: simplejson.NewFromAny(map[string]interface{}{
							"rawSql": fmt.Sprintf(`SELECT
								 cast(%d as bigint) as time,
								'message' as text,
								'tag1,tag2' as tags
							`, dt.Unix()),
							"format": "table",
						}),
						RefId: "A",
					},
				},
			}

			resp, err := endpoint.Query(context.Background(), nil, query)
			require.NoError(t, err)
			queryResult := resp.Results["A"]
			require.NoError(t, queryResult.Error)
			require.Len(t, queryResult.Tables[0].Rows, 1)
			columns := queryResult.Tables[0].Rows[0]

			//Should be in milliseconds
			require.Equal(t, dt.Unix()*1000, columns[0].(int64))
		})

		t.Run("When doing an annotation query with a time column in epoch millisecond format should return ms", func(t *testing.T) {
			dt := time.Date(2018, 3, 14, 21, 20, 6, 527e6, time.UTC)

			query := &tsdb.TsdbQuery{
				Queries: []*tsdb.Query{
					{
						Model: simplejson.NewFromAny(map[string]interface{}{
							"rawSql": fmt.Sprintf(`SELECT
								 %d as time,
								'message' as text,
								'tag1,tag2' as tags
							`, dt.Unix()*1000),
							"format": "table",
						}),
						RefId: "A",
					},
				},
			}

			resp, err := endpoint.Query(context.Background(), nil, query)
			require.NoError(t, err)
			queryResult := resp.Results["A"]
			require.NoError(t, queryResult.Error)
			require.Len(t, queryResult.Tables[0].Rows, 1)
			columns := queryResult.Tables[0].Rows[0]

			//Should be in milliseconds
			require.Equal(t, dt.Unix()*1000, columns[0].(int64))
		})

		t.Run("When doing an annotation query with a time column holding a bigint null value should return nil", func(t *testing.T) {
			query := &tsdb.TsdbQuery{
				Queries: []*tsdb.Query{
					{
						Model: simplejson.NewFromAny(map[string]interface{}{
							"rawSql": `SELECT
								 cast(null as bigint) as time,
								'message' as text,
								'tag1,tag2' as tags
							`,
							"format": "table",
						}),
						RefId: "A",
					},
				},
			}

			resp, err := endpoint.Query(context.Background(), nil, query)
			require.NoError(t, err)
			queryResult := resp.Results["A"]
			require.NoError(t, queryResult.Error)
			require.Len(t, queryResult.Tables[0].Rows, 1)
			columns := queryResult.Tables[0].Rows[0]

			//Should be in milliseconds
			require.Nil(t, columns[0])
		})

		t.Run("When doing an annotation query with a time column holding a timestamp null value should return nil", func(t *testing.T) {
			query := &tsdb.TsdbQuery{
				Queries: []*tsdb.Query{
					{
						Model: simplejson.NewFromAny(map[string]interface{}{
							"rawSql": `SELECT
								 cast(null as timestamp) as time,
								'message' as text,
								'tag1,tag2' as tags
							`,
							"format": "table",
						}),
						RefId: "A",
					},
				},
			}

			resp, err := endpoint.Query(context.Background(), nil, query)
			require.NoError(t, err)
			queryResult := resp.Results["A"]
			require.NoError(t, queryResult.Error)
			require.Len(t, queryResult.Tables[0].Rows, 1)
			columns := queryResult.Tables[0].Rows[0]

			//Should be in milliseconds
			assert.Nil(t, columns[0])
		})
	})
}

func InitPostgresTestDB(t *testing.T) *xorm.Engine {
	testDB := sqlutil.PostgresTestDB()
	x, err := xorm.NewEngine(testDB.DriverName, strings.Replace(testDB.ConnStr, "dbname=grafanatest",
		"dbname=grafanadstest", 1))
	require.NoError(t, err, "Failed to init postgres DB")

	x.DatabaseTZ = time.UTC
	x.TZLocation = time.UTC

	// x.ShowSQL()

	return x
}

func genTimeRangeByInterval(from time.Time, duration time.Duration, interval time.Duration) []time.Time {
	durationSec := int64(duration.Seconds())
	intervalSec := int64(interval.Seconds())
	timeRange := []time.Time{}

	for i := int64(0); i < durationSec; i += intervalSec {
		timeRange = append(timeRange, from)
		from = from.Add(time.Duration(int64(time.Second) * intervalSec))
	}

	return timeRange
}<|MERGE_RESOLUTION|>--- conflicted
+++ resolved
@@ -31,7 +31,6 @@
 	logger := log.New("tsdb.postgres")
 
 	testCases := []struct {
-<<<<<<< HEAD
 		desc           string
 		host           string
 		user           string
@@ -43,16 +42,6 @@
 		jsonData       string
 		secureJsonData string
 		uid            string
-=======
-		desc       string
-		host       string
-		user       string
-		password   string
-		database   string
-		tlsMode    string
-		expConnStr string
-		expErr     string
->>>>>>> 7126a919
 	}{
 		{
 			desc:       "Unix socket host",
@@ -94,20 +83,12 @@
 			expConnStr: `user='user' password='p\'\\assword' host='host' dbname='database' sslmode='verify-full'`,
 		},
 		{
-<<<<<<< HEAD
 			desc:       "Custom TLS mode disabled",
-=======
-			desc:       "Custom TLS/SSL mode",
->>>>>>> 7126a919
 			host:       "host",
 			user:       "user",
 			password:   "password",
 			database:   "database",
-<<<<<<< HEAD
-			jsonData:   `{"sslmode" : "disable"}`,
-=======
 			tlsMode:    "disable",
->>>>>>> 7126a919
 			expConnStr: "user='user' password='password' host='host' dbname='database' sslmode='disable'",
 		},
 		{
@@ -135,14 +116,8 @@
 	}
 	for _, tt := range testCases {
 		t.Run(tt.desc, func(t *testing.T) {
-<<<<<<< HEAD
 			if tt.jsonData == "" {
 				tt.jsonData = `{}`
-=======
-			data := map[string]interface{}{}
-			if tt.tlsMode != "" {
-				data["sslmode"] = tt.tlsMode
->>>>>>> 7126a919
 			}
 			if tt.secureJsonData == "" {
 				tt.secureJsonData = `{}`
