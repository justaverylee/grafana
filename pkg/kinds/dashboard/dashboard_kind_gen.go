// THIS FILE IS GENERATED. EDITING IS FUTILE.
//
// Generated by:
//     kinds/gen.go
// Using jennies:
//     CoreStructuredKindJenny
//
// Run 'make gen-cue' from repository root to regenerate.

package dashboard

import (
	"github.com/grafana/grafana/pkg/kindsys"
	"github.com/grafana/thema"
	"github.com/grafana/thema/vmux"
)

// rootrel is the relative path from the grafana repository root to the
// directory containing the .cue files in which this kind is declared. Necessary
// for runtime errors related to the declaration and/or lineage to provide
// a real path to the correct .cue file.
const rootrel string = "kinds/structured/dashboard"

// TODO standard generated docs
type Kind struct {
	lin    thema.ConvergentLineage[*Dashboard]
	jcodec vmux.Codec
	valmux vmux.ValueMux[*Dashboard]
	decl   kindsys.Decl[kindsys.CoreStructuredProperties]
}

// type guard
var _ kindsys.Structured = &Kind{}

// TODO standard generated docs
func NewKind(rt *thema.Runtime, opts ...thema.BindOption) (*Kind, error) {
	decl, err := kindsys.LoadCoreKind[kindsys.CoreStructuredProperties](rootrel, rt.Context(), nil)
	if err != nil {
		return nil, err
	}
	k := &Kind{
		decl: *decl,
	}

	lin, err := decl.Some().BindKindLineage(rt, opts...)
	if err != nil {
		return nil, err
	}

	// Get the thema.Schema that the meta says is in the current version (which
	// codegen ensures is always the latest)
	cursch := thema.SchemaP(lin, k.decl.Properties.CurrentVersion)
	tsch, err := thema.BindType[*Dashboard](cursch, &Dashboard{})
	if err != nil {
		// Should be unreachable, modulo bugs in the Thema->Go code generator
		return nil, err
	}

	k.jcodec = vmux.NewJSONCodec("dashboard.json")
	k.lin = tsch.ConvergentLineage()
	k.valmux = vmux.NewValueMux(k.lin.TypedSchema(), k.jcodec)
	return k, nil
}

// TODO standard generated docs
func (k *Kind) Name() string {
	return "dashboard"
}

// TODO standard generated docs
func (k *Kind) MachineName() string {
	return "dashboard"
}

// TODO standard generated docs
func (k *Kind) Lineage() thema.Lineage {
	return k.lin
}

// TODO standard generated docs
func (k *Kind) ConvergentLineage() thema.ConvergentLineage[*Dashboard] {
	return k.lin
}

// JSONValueMux is a version multiplexer that maps a []byte containing JSON data
// at any schematized dashboard version to an instance of Dashboard.
//
// Validation and translation errors emitted from this func will identify the
// input bytes as "dashboard.json".
//
// This is a thin wrapper around Thema's [vmux.ValueMux].
func (k *Kind) JSONValueMux(b []byte) (*Dashboard, thema.TranslationLacunas, error) {
	return k.valmux(b)
}

// TODO standard generated docs
func (k *Kind) Maturity() kindsys.Maturity {
	return k.decl.Properties.Maturity
}

// Decl returns the [kindsys.Decl] containing both CUE and Go representations of the
// dashboard declaration in .cue files.
<<<<<<< HEAD
func (k *Kind) Decl() *kindsys.Decl[kindsys.CoreStructuredMeta] {
=======
func (k *Kind) Decl() *kindsys.Decl[kindsys.CoreStructuredProperties] {
>>>>>>> 908f5981
	d := k.decl
	return &d
}

<<<<<<< HEAD
// Props returns a [kindsys.SomeKindProps], with underlying type [kindsys.CoreStructuredMeta],
// representing the static properties declared in the dashboard kind.
//
// This method is identical to calling Decl().Props. It is provided to satisfy [kindsys.Interface].
func (k *Kind) Props() kindsys.SomeKindMeta {
	return k.decl.Meta
=======
// Props returns a [kindsys.SomeKindProps], with underlying type [kindsys.CoreStructuredProperties],
// representing the static properties declared in the dashboard kind.
//
// This method is identical to calling Decl().Props. It is provided to satisfy [kindsys.Interface].
func (k *Kind) Props() kindsys.SomeKindProperties {
	return k.decl.Properties
>>>>>>> 908f5981
}<|MERGE_RESOLUTION|>--- conflicted
+++ resolved
@@ -100,28 +100,15 @@
 
 // Decl returns the [kindsys.Decl] containing both CUE and Go representations of the
 // dashboard declaration in .cue files.
-<<<<<<< HEAD
-func (k *Kind) Decl() *kindsys.Decl[kindsys.CoreStructuredMeta] {
-=======
 func (k *Kind) Decl() *kindsys.Decl[kindsys.CoreStructuredProperties] {
->>>>>>> 908f5981
 	d := k.decl
 	return &d
 }
 
-<<<<<<< HEAD
-// Props returns a [kindsys.SomeKindProps], with underlying type [kindsys.CoreStructuredMeta],
-// representing the static properties declared in the dashboard kind.
-//
-// This method is identical to calling Decl().Props. It is provided to satisfy [kindsys.Interface].
-func (k *Kind) Props() kindsys.SomeKindMeta {
-	return k.decl.Meta
-=======
 // Props returns a [kindsys.SomeKindProps], with underlying type [kindsys.CoreStructuredProperties],
 // representing the static properties declared in the dashboard kind.
 //
 // This method is identical to calling Decl().Props. It is provided to satisfy [kindsys.Interface].
 func (k *Kind) Props() kindsys.SomeKindProperties {
 	return k.decl.Properties
->>>>>>> 908f5981
 }