--- conflicted
+++ resolved
@@ -21,13 +21,8 @@
 }
 
 // NewApiPluginProxy create a plugin proxy
-<<<<<<< HEAD
-func NewApiPluginProxy(ctx *models.ReqContext, proxyPath string, route *plugins.AppPluginRoute,
+func NewApiPluginProxy(ctx *models.ReqContext, proxyPath string, route *plugins.Route,
 	appID string, cfg *setting.Cfg, secretsService secrets.Service) *httputil.ReverseProxy {
-=======
-func NewApiPluginProxy(ctx *models.ReqContext, proxyPath string, route *plugins.Route,
-	appID string, cfg *setting.Cfg, encryptionService encryption.Service) *httputil.ReverseProxy {
->>>>>>> 419c465e
 	director := func(req *http.Request) {
 		query := models.GetPluginSettingByIdQuery{OrgId: ctx.OrgId, PluginId: appID}
 		if err := bus.Dispatch(&query); err != nil {
