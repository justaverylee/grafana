--- conflicted
+++ resolved
@@ -4,14 +4,8 @@
 }
 
 interface BaseMap {
-<<<<<<< HEAD
-  id: number; // Could/should be derived from the array index!!!
-  // operator: string; // ???????????????
-  text: string; // Result value
-=======
   id: number; // this could/should just be the array index
   text: string; // the final display value
->>>>>>> 73e82af4
   type: MappingType;
 }
 
