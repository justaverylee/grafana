--- conflicted
+++ resolved
@@ -80,11 +80,7 @@
     "@types/sinon": "10.0.13",
     "@types/testing-library__jest-dom": "5.14.5",
     "@types/tinycolor2": "1.4.3",
-<<<<<<< HEAD
-    "esbuild": "0.15.13",
-=======
     "esbuild": "0.16.7",
->>>>>>> e0c7ef34
     "react": "17.0.2",
     "react-dom": "17.0.2",
     "react-test-renderer": "17.0.2",
