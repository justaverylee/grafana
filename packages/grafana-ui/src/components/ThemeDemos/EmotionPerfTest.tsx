--- conflicted
+++ resolved
@@ -1,14 +1,7 @@
-<<<<<<< HEAD
-/** @jsxImportSource @emotion/react */
-
-/* eslint-disable react/no-unknown-property */
-import { css, cx } from '@emotion/css';
-=======
 /** @jsxRuntime classic */
 /** @jsx jsx */
 import { css, CSSInterpolation, cx } from '@emotion/css';
 import { jsx } from '@emotion/react';
->>>>>>> dd9e1498
 import classnames from 'classnames';
 import { Profiler, ProfilerOnRenderCallback, useState, FC } from 'react';
 
