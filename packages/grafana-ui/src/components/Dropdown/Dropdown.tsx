--- conflicted
+++ resolved
@@ -53,11 +53,7 @@
                 timeout={{ appear: animationDuration, exit: 0, enter: 0 }}
                 classNames={animationStyles}
               >
-<<<<<<< HEAD
-                {ReactUtils.renderOrCallToRender(overlay, {})}
-=======
-                <div ref={transitionRef}>{ReactUtils.renderOrCallToRender(overlay)}</div>
->>>>>>> 064a9ccd
+                <div ref={transitionRef}>{ReactUtils.renderOrCallToRender(overlay, {})}</div>
               </CSSTransition>
             </div>
           </FocusScope>
