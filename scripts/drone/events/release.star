--- conflicted
+++ resolved
@@ -3,7 +3,6 @@
 """
 
 load(
-<<<<<<< HEAD
     "scripts/drone/steps/lib.star",
     "artifacts_page_step",
     "build_backend_step",
@@ -16,7 +15,6 @@
     "clone_enterprise_step",
     "compile_build_cmd",
     "copy_packages_for_docker_step",
-    "disable_tests",
     "download_grabpl_step",
     "e2e_tests_artifacts",
     "e2e_tests_step",
@@ -42,52 +40,6 @@
     "verify_gen_jsonnet_step",
     "wire_install_step",
     "yarn_install_step",
-=======
-    'scripts/drone/steps/lib.star',
-    'artifacts_page_step',
-    'benchmark_ldap_step',
-    'build_backend_step',
-    'build_docker_images_step',
-    'build_frontend_package_step',
-    'build_frontend_step',
-    'build_image',
-    'build_plugins_step',
-    'build_storybook_step',
-    'clone_enterprise_step',
-    'compile_build_cmd',
-    'copy_packages_for_docker_step',
-    'download_grabpl_step',
-    'e2e_tests_artifacts',
-    'e2e_tests_step',
-    'fetch_images_step',
-    'get_windows_steps',
-    'grafana_server_step',
-    'identify_runner_step',
-    'init_enterprise_step',
-    'lint_backend_step',
-    'lint_drone_step',
-    'lint_frontend_step',
-    'memcached_integration_tests_step',
-    'mysql_integration_tests_step',
-    'package_step',
-    'postgres_integration_tests_step',
-    'publish_grafanacom_step',
-    'publish_image',
-    'publish_images_step',
-    'publish_linux_packages_step',
-    'redis_integration_tests_step',
-    'store_storybook_step',
-    'test_backend_integration_step',
-    'test_backend_step',
-    'test_frontend_step',
-    'trigger_oss',
-    'upload_cdn_step',
-    'upload_packages_step',
-    'verify_gen_cue_step',
-    'verify_gen_jsonnet_step',
-    'wire_install_step',
-    'yarn_install_step',
->>>>>>> 658414a0
 )
 load(
     "scripts/drone/services/services.star",
@@ -95,67 +47,29 @@
     "integration_test_services_volumes",
 )
 load(
-<<<<<<< HEAD
     "scripts/drone/utils/utils.star",
     "pipeline",
-=======
-    'scripts/drone/utils/utils.star',
-    'pipeline',
-    'notify_pipeline',
-    'failure_template',
-    'drone_change_template',
-    'with_deps',
->>>>>>> 658414a0
+    "with_deps",
 )
 load(
-<<<<<<< HEAD
     "scripts/drone/pipelines/test_frontend.star",
     "test_frontend",
-=======
-    'scripts/drone/pipelines/test_frontend.star',
-    'test_frontend',
-    'test_frontend_enterprise',
->>>>>>> 658414a0
+    "test_frontend_enterprise",
 )
 load(
-<<<<<<< HEAD
     "scripts/drone/pipelines/test_backend.star",
     "test_backend",
-=======
-    'scripts/drone/pipelines/test_backend.star',
-    'test_backend',
-    'test_backend_enterprise',
->>>>>>> 658414a0
+    "test_backend_enterprise",
 )
 load("scripts/drone/vault.star", "from_secret", "prerelease_bucket")
 
-<<<<<<< HEAD
 ver_mode = "release"
 release_trigger = {
-    "event": {
-        "exclude": [
-            "promote",
-        ],
-    },
-    "ref": ["refs/tags/v*"],
-=======
-load(
-    'scripts/drone/vault.star',
-    'from_secret',
-    'pull_secret',
-    'drone_token',
-    'prerelease_bucket',
-)
-
-ver_mode = 'release'
-release_trigger = {
-    'event': {'exclude': ['promote']},
-    'ref': [
-        'refs/tags/v*',
+    "event": {"exclude": ["promote"]},
+    "ref": [
+        "refs/tags/v*",
     ],
->>>>>>> 658414a0
 }
-
 
 def store_npm_packages_step():
     return {
@@ -164,23 +78,12 @@
         "depends_on": [
             "build-frontend-packages",
         ],
-<<<<<<< HEAD
         "environment": {
             "GCP_KEY": from_secret("gcp_key"),
             "PRERELEASE_BUCKET": from_secret(prerelease_bucket),
         },
-        "commands": [
-            "./bin/grabpl artifacts npm store --tag ${DRONE_TAG}",
-        ],
-=======
-        'environment': {
-            'GCP_KEY': from_secret('gcp_key'),
-            'PRERELEASE_BUCKET': from_secret(prerelease_bucket),
-        },
-        'commands': ['./bin/grabpl artifacts npm store --tag ${DRONE_TAG}'],
->>>>>>> 658414a0
-    }
-
+        "commands": ["./bin/grabpl artifacts npm store --tag ${DRONE_TAG}"],
+    }
 
 def retrieve_npm_packages_step():
     return {
@@ -189,25 +92,13 @@
         "depends_on": [
             "yarn-install",
         ],
-<<<<<<< HEAD
         "failure": "ignore",
         "environment": {
             "GCP_KEY": from_secret("gcp_key"),
             "PRERELEASE_BUCKET": from_secret(prerelease_bucket),
         },
-        "commands": [
-            "./bin/grabpl artifacts npm retrieve --tag ${DRONE_TAG}",
-        ],
-=======
-        'failure': 'ignore',
-        'environment': {
-            'GCP_KEY': from_secret('gcp_key'),
-            'PRERELEASE_BUCKET': from_secret(prerelease_bucket),
-        },
-        'commands': ['./bin/grabpl artifacts npm retrieve --tag ${DRONE_TAG}'],
->>>>>>> 658414a0
-    }
-
+        "commands": ["./bin/grabpl artifacts npm retrieve --tag ${DRONE_TAG}"],
+    }
 
 def release_npm_packages_step():
     return {
@@ -220,14 +111,11 @@
         "environment": {
             "NPM_TOKEN": from_secret("npm_token"),
         },
-<<<<<<< HEAD
-        "commands": [
-            "./bin/grabpl artifacts npm release --tag ${DRONE_TAG}",
-        ],
+        "commands": ["./bin/grabpl artifacts npm release --tag ${DRONE_TAG}"],
     }
 
 def oss_pipelines(ver_mode = ver_mode, trigger = release_trigger):
-    """Generates all pipelines used in an OSS release.
+    """Generates all pipelines used for Grafana OSS.
 
     Args:
       ver_mode: controls which steps are included in the pipeline.
@@ -238,33 +126,18 @@
     Returns:
       List of Drone pipelines.
     """
+    if ver_mode == "release":
+        committish = "${DRONE_TAG}"
+    elif ver_mode == "release-branch":
+        committish = "${DRONE_BRANCH}"
+    else:
+        committish = "${DRONE_COMMIT}"
+
     environment = {"EDITION": "oss"}
-    edition = "oss"
-    services = integration_test_services(edition = edition)
+
+    services = integration_test_services(edition = "oss")
     volumes = integration_test_services_volumes()
-    package_steps = []
-    publish_steps = []
-    should_publish = ver_mode == "release"
-    should_upload = should_publish or ver_mode in ("release-branch",)
-=======
-        'commands': ['./bin/grabpl artifacts npm release --tag ${DRONE_TAG}'],
-    }
-
-
-def oss_pipelines(ver_mode=ver_mode, trigger=release_trigger):
-    if ver_mode == 'release':
-        committish = '${DRONE_TAG}'
-    elif ver_mode == 'release-branch':
-        committish = '${DRONE_BRANCH}'
-    else:
-        committish = '${DRONE_COMMIT}'
-
-    environment = {'EDITION': 'oss'}
-
-    services = integration_test_services(edition='oss')
-    volumes = integration_test_services_volumes()
-
->>>>>>> 658414a0
+
     init_steps = [
         identify_runner_step(),
         download_grabpl_step(),
@@ -275,53 +148,50 @@
     ]
 
     build_steps = [
-<<<<<<< HEAD
-        build_backend_step(edition = edition, ver_mode = ver_mode),
-        build_frontend_step(edition = edition, ver_mode = ver_mode),
-        build_frontend_package_step(edition = edition, ver_mode = ver_mode),
-        build_plugins_step(edition = edition, ver_mode = ver_mode),
-=======
-        build_backend_step(edition='oss', ver_mode=ver_mode),
-        build_frontend_step(edition='oss', ver_mode=ver_mode),
-        build_frontend_package_step(edition='oss', ver_mode=ver_mode),
-        build_plugins_step(edition='oss', ver_mode=ver_mode),
-        package_step(edition='oss', ver_mode=ver_mode),
+        build_backend_step(edition = "oss", ver_mode = ver_mode),
+        build_frontend_step(edition = "oss", ver_mode = ver_mode),
+        build_frontend_package_step(edition = "oss", ver_mode = ver_mode),
+        build_plugins_step(edition = "oss", ver_mode = ver_mode),
+        package_step(edition = "oss", ver_mode = ver_mode),
         copy_packages_for_docker_step(),
-        build_docker_images_step(edition='oss', ver_mode=ver_mode, publish=True),
+        build_docker_images_step(edition = "oss", publish = True),
         build_docker_images_step(
-            edition='oss', ver_mode=ver_mode, publish=True, ubuntu=True
-        ),
-        grafana_server_step(edition='oss'),
-        e2e_tests_step('dashboards-suite', tries=3),
-        e2e_tests_step('smoke-tests-suite', tries=3),
-        e2e_tests_step('panels-suite', tries=3),
-        e2e_tests_step('various-suite', tries=3),
+            edition = "oss",
+            publish = True,
+            ubuntu = True,
+        ),
+        grafana_server_step(edition = "oss"),
+        e2e_tests_step("dashboards-suite", tries = 3),
+        e2e_tests_step("smoke-tests-suite", tries = 3),
+        e2e_tests_step("panels-suite", tries = 3),
+        e2e_tests_step("various-suite", tries = 3),
         e2e_tests_artifacts(),
-        build_storybook_step(ver_mode=ver_mode),
->>>>>>> 658414a0
+        build_storybook_step(ver_mode = ver_mode),
     ]
 
     publish_steps = []
 
     if ver_mode in (
-        'release',
-        'release-branch',
+        "release",
+        "release-branch",
     ):
         publish_steps.extend(
             [
-                upload_cdn_step(edition='oss', ver_mode=ver_mode, trigger=trigger_oss),
+                upload_cdn_step(edition = "oss", ver_mode = ver_mode, trigger = trigger_oss),
                 upload_packages_step(
-                    edition='oss', ver_mode=ver_mode, trigger=trigger_oss
+                    edition = "oss",
+                    ver_mode = ver_mode,
+                    trigger = trigger_oss,
                 ),
-            ]
+            ],
         )
 
-    if ver_mode in ('release',):
+    if ver_mode in ("release",):
         publish_steps.extend(
             [
-                store_storybook_step(ver_mode=ver_mode),
+                store_storybook_step(ver_mode = ver_mode),
                 store_npm_packages_step(),
-            ]
+            ],
         )
 
     integration_test_steps = [
@@ -329,138 +199,55 @@
         mysql_integration_tests_step(),
     ]
 
-<<<<<<< HEAD
-    # Insert remaining steps
-    build_steps.extend([
-        package_step(edition = edition, ver_mode = ver_mode),
-        copy_packages_for_docker_step(),
-        build_docker_images_step(edition = edition, publish = True),
-        build_docker_images_step(edition = edition, ubuntu = True, publish = True),
-        grafana_server_step(edition = edition),
-    ])
-
-    if not disable_tests:
-        build_steps.extend([
-            e2e_tests_step("dashboards-suite", edition = edition, tries = 3),
-            e2e_tests_step("smoke-tests-suite", edition = edition, tries = 3),
-            e2e_tests_step("panels-suite", edition = edition, tries = 3),
-            e2e_tests_step("various-suite", edition = edition, tries = 3),
-            e2e_tests_artifacts(edition = edition),
-        ])
-
-    build_storybook = build_storybook_step(edition = edition, ver_mode = ver_mode)
-    if build_storybook:
-        build_steps.append(build_storybook)
-
-    if should_upload:
-        publish_steps.append(upload_cdn_step(edition = edition, ver_mode = ver_mode, trigger = trigger_oss))
-        publish_steps.append(upload_packages_step(edition = edition, ver_mode = ver_mode, trigger = trigger_oss))
-    if should_publish:
-        publish_step = store_storybook_step(edition = edition, ver_mode = ver_mode)
-        store_npm_step = store_npm_packages_step()
-        if publish_step:
-            publish_steps.append(publish_step)
-        if store_npm_step:
-            publish_steps.append(store_npm_step)
-    windows_package_steps = get_windows_steps(edition = edition, ver_mode = ver_mode)
-
     windows_pipeline = pipeline(
         name = "{}-oss-windows".format(ver_mode),
-        edition = edition,
+        edition = "oss",
         trigger = trigger,
-        steps = [identify_runner_step("windows")] + windows_package_steps,
+        steps = get_windows_steps(edition = "oss", ver_mode = ver_mode),
         platform = "windows",
         depends_on = [
-            "oss-build{}-publish-{}".format(get_e2e_suffix(), ver_mode),
+            # 'oss-build-e2e-publish-{}'.format(ver_mode),
+            "{}-oss-build-e2e-publish".format(ver_mode),
+            "{}-oss-test-frontend".format(ver_mode),
+            "{}-oss-test-backend".format(ver_mode),
+            "{}-oss-integration-tests".format(ver_mode),
         ],
         environment = environment,
-=======
-    windows_pipeline = pipeline(
-        name='{}-oss-windows'.format(ver_mode),
-        edition='oss',
-        trigger=trigger,
-        steps=get_windows_steps(edition='oss', ver_mode=ver_mode),
-        platform='windows',
-        depends_on=[
-            # 'oss-build-e2e-publish-{}'.format(ver_mode),
-            '{}-oss-build-e2e-publish'.format(ver_mode),
-            '{}-oss-test-frontend'.format(ver_mode),
-            '{}-oss-test-backend'.format(ver_mode),
-            '{}-oss-integration-tests'.format(ver_mode),
-        ],
-        environment=environment,
->>>>>>> 658414a0
     )
 
     pipelines = [
         pipeline(
-<<<<<<< HEAD
-            name = "{}-oss-build{}-publish".format(ver_mode, get_e2e_suffix()),
-            edition = edition,
+            name = "{}-oss-build-e2e-publish".format(ver_mode),
+            edition = "oss",
             trigger = trigger,
             services = [],
-            steps = init_steps + build_steps + package_steps + publish_steps,
+            steps = init_steps + build_steps + publish_steps,
             environment = environment,
             volumes = volumes,
         ),
-    ]
-    if not disable_tests:
-        pipelines.extend([
-            test_frontend(trigger, ver_mode),
-            test_backend(trigger, ver_mode),
-            pipeline(
-                name = "{}-oss-integration-tests".format(ver_mode),
-                edition = edition,
-                trigger = trigger,
-                services = services,
-                steps = [download_grabpl_step(), identify_runner_step(), verify_gen_cue_step(edition), verify_gen_jsonnet_step(edition), wire_install_step()] + integration_test_steps,
-                environment = environment,
-                volumes = volumes,
-            ),
-        ])
-        deps = {
-            "depends_on": [
-                "{}-oss-build{}-publish".format(ver_mode, get_e2e_suffix()),
-                "{}-oss-test-frontend".format(ver_mode),
-                "{}-oss-test-backend".format(ver_mode),
-                "{}-oss-integration-tests".format(ver_mode),
-            ],
-        }
-        windows_pipeline.update(deps)
-=======
-            name='{}-oss-build-e2e-publish'.format(ver_mode),
-            edition='oss',
-            trigger=trigger,
-            services=[],
-            steps=init_steps + build_steps + publish_steps,
-            environment=environment,
-            volumes=volumes,
-        ),
-        test_frontend(trigger, ver_mode, committish=committish),
-        test_backend(trigger, ver_mode, committish=committish),
-        pipeline(
-            name='{}-oss-integration-tests'.format(ver_mode),
-            edition='oss',
-            trigger=trigger,
-            services=services,
-            steps=[
-                download_grabpl_step(),
-                identify_runner_step(),
-                verify_gen_cue_step(),
-                verify_gen_jsonnet_step(),
-                wire_install_step(),
-            ]
-            + integration_test_steps,
-            environment=environment,
-            volumes=volumes,
+        test_frontend(trigger, ver_mode),
+        test_backend(trigger, ver_mode),
+        pipeline(
+            name = "{}-oss-integration-tests".format(ver_mode),
+            edition = "oss",
+            trigger = trigger,
+            services = services,
+            steps = [
+                        download_grabpl_step(),
+                        identify_runner_step(),
+                        verify_gen_cue_step(),
+                        verify_gen_jsonnet_step(),
+                        wire_install_step(),
+                    ] +
+                    integration_test_steps,
+            environment = environment,
+            volumes = volumes,
         ),
         windows_pipeline,
     ]
->>>>>>> 658414a0
 
     return pipelines
 
-<<<<<<< HEAD
 def enterprise_pipelines(ver_mode = ver_mode, trigger = release_trigger):
     """Generates all pipelines used for Grafana Enterprise.
 
@@ -473,38 +260,24 @@
     Returns:
       List of Drone pipelines.
     """
+    if ver_mode == "release":
+        committish = "${DRONE_TAG}"
+    elif ver_mode == "release-branch":
+        committish = "${DRONE_BRANCH}"
+    else:
+        committish = "${DRONE_COMMIT}"
+
     environment = {"EDITION": "enterprise"}
-    edition = "enterprise"
-    services = integration_test_services(edition = edition)
+
+    services = integration_test_services(edition = "enterprise")
     volumes = integration_test_services_volumes()
-    package_steps = []
-    publish_steps = []
-    should_publish = ver_mode == "release"
-    should_upload = should_publish or ver_mode in ("release-branch",)
-    include_enterprise = edition == "enterprise"
-    edition2 = "enterprise2"
-=======
-
-def enterprise_pipelines(ver_mode=ver_mode, trigger=release_trigger):
-    if ver_mode == 'release':
-        committish = '${DRONE_TAG}'
-    elif ver_mode == 'release-branch':
-        committish = '${DRONE_BRANCH}'
-    else:
-        committish = '${DRONE_COMMIT}'
-
-    environment = {'EDITION': 'enterprise'}
-
-    services = integration_test_services(edition='enterprise')
-    volumes = integration_test_services_volumes()
-
->>>>>>> 658414a0
+
     init_steps = [
         download_grabpl_step(),
         identify_runner_step(),
-        clone_enterprise_step(committish=committish),
+        clone_enterprise_step(committish = committish),
         init_enterprise_step(ver_mode),
-        compile_build_cmd('enterprise'),
+        compile_build_cmd("enterprise"),
     ] + with_deps(
         [
             wire_install_step(),
@@ -513,189 +286,124 @@
             verify_gen_jsonnet_step(),
         ],
         [
-            'init-enterprise',
+            "init-enterprise",
         ],
     )
 
     build_steps = [
-<<<<<<< HEAD
-        build_backend_step(edition = edition, ver_mode = ver_mode),
-        build_frontend_step(edition = edition, ver_mode = ver_mode),
-        build_frontend_package_step(edition = edition, ver_mode = ver_mode),
-        build_plugins_step(edition = edition, ver_mode = ver_mode),
-    ]
+        build_backend_step(edition = "enterprise", ver_mode = ver_mode),
+        build_frontend_step(edition = "enterprise", ver_mode = ver_mode),
+        build_frontend_package_step(edition = "enterprise", ver_mode = ver_mode),
+        build_plugins_step(edition = "enterprise", ver_mode = ver_mode),
+        package_step(
+            edition = "enterprise",
+            ver_mode = ver_mode,
+        ),
+        copy_packages_for_docker_step(),
+        build_docker_images_step(edition = "enterprise", publish = True),
+        build_docker_images_step(
+            edition = "enterprise",
+            publish = True,
+            ubuntu = True,
+        ),
+        grafana_server_step(edition = "enterprise"),
+        e2e_tests_step("dashboards-suite", tries = 3),
+        e2e_tests_step("smoke-tests-suite", tries = 3),
+        e2e_tests_step("panels-suite", tries = 3),
+        e2e_tests_step("various-suite", tries = 3),
+        e2e_tests_artifacts(),
+    ]
+
+    publish_steps = []
+
+    if ver_mode in (
+        "release",
+        "release-branch",
+    ):
+        upload_packages_enterprise = upload_packages_step(
+            edition = "enterprise",
+            ver_mode = ver_mode,
+            trigger = trigger_oss,
+        )
+        upload_packages_enterprise["depends_on"] = ["package"]
+
+        publish_steps.extend(
+            [
+                upload_cdn_step(
+                    edition = "enterprise",
+                    ver_mode = ver_mode,
+                    trigger = trigger_oss,
+                ),
+                upload_packages_enterprise,
+            ],
+        )
 
     integration_test_steps = [
         postgres_integration_tests_step(),
         mysql_integration_tests_step(),
     ]
 
-    if include_enterprise:
-        build_steps.extend([
-            build_backend_step(edition = edition2, ver_mode = ver_mode, variants = ["linux-amd64"]),
-        ])
-
-    # Insert remaining steps
-    build_steps.extend([
-        package_step(edition = edition, ver_mode = ver_mode),
-        copy_packages_for_docker_step(),
-        build_docker_images_step(edition = edition, publish = True),
-        build_docker_images_step(edition = edition, ubuntu = True, publish = True),
-        grafana_server_step(edition = edition),
-    ])
-
-    if not disable_tests:
-        build_steps.extend([
-            e2e_tests_step("dashboards-suite", edition = edition, tries = 3),
-            e2e_tests_step("smoke-tests-suite", edition = edition, tries = 3),
-            e2e_tests_step("panels-suite", edition = edition, tries = 3),
-            e2e_tests_step("various-suite", edition = edition, tries = 3),
-            e2e_tests_artifacts(edition = edition),
-        ])
-
-    build_storybook = build_storybook_step(edition = edition, ver_mode = ver_mode)
-    if build_storybook:
-        build_steps.append(build_storybook)
-
-    if should_upload:
-        publish_steps.extend([
-            upload_cdn_step(edition = edition, ver_mode = ver_mode, trigger = trigger_oss),
-            upload_packages_step(edition = edition, ver_mode = ver_mode, trigger = trigger_oss),
-            package_step(edition = edition2, ver_mode = ver_mode, variants = ["linux-amd64"]),
-            upload_cdn_step(edition = edition2, ver_mode = ver_mode),
-        ])
-    if should_publish:
-        publish_step = store_storybook_step(edition = edition, ver_mode = ver_mode)
-        store_npm_step = store_npm_packages_step()
-        if publish_step:
-            publish_steps.append(publish_step)
-        if store_npm_step:
-            publish_steps.append(store_npm_step)
-    windows_package_steps = get_windows_steps(edition = edition, ver_mode = ver_mode)
-
-    if should_upload:
-        step = upload_packages_step(edition = edition2, ver_mode = ver_mode)
-        if step:
-            publish_steps.append(step)
-
-    deps_on_clone_enterprise_step = {
-        "depends_on": [
-            "init-enterprise",
-        ],
-    }
-=======
-        build_backend_step(edition='enterprise', ver_mode=ver_mode),
-        build_frontend_step(edition='enterprise', ver_mode=ver_mode),
-        build_frontend_package_step(edition='enterprise', ver_mode=ver_mode),
-        build_plugins_step(edition='enterprise', ver_mode=ver_mode),
-        package_step(
-            edition='enterprise',
-            ver_mode=ver_mode,
-        ),
-        copy_packages_for_docker_step(),
-        build_docker_images_step(edition='enterprise', ver_mode=ver_mode, publish=True),
-        build_docker_images_step(
-            edition='enterprise', ver_mode=ver_mode, publish=True, ubuntu=True
-        ),
-        grafana_server_step(edition='enterprise'),
-        e2e_tests_step('dashboards-suite', tries=3),
-        e2e_tests_step('smoke-tests-suite', tries=3),
-        e2e_tests_step('panels-suite', tries=3),
-        e2e_tests_step('various-suite', tries=3),
-        e2e_tests_artifacts(),
-    ]
-
-    publish_steps = []
-
-    if ver_mode in (
-        'release',
-        'release-branch',
-    ):
-        upload_packages_enterprise = upload_packages_step(
-            edition='enterprise', ver_mode=ver_mode, trigger=trigger_oss
-        )
-        upload_packages_enterprise['depends_on'] = ['package']
-
-        publish_steps.extend(
-            [
-                upload_cdn_step(
-                    edition='enterprise', ver_mode=ver_mode, trigger=trigger_oss
-                ),
-                upload_packages_enterprise,
-            ]
-        )
->>>>>>> 658414a0
-
-    integration_test_steps = [
-        postgres_integration_tests_step(),
-        mysql_integration_tests_step(),
-    ]
-
     windows_pipeline = pipeline(
-<<<<<<< HEAD
         name = "{}-enterprise-windows".format(ver_mode),
-        edition = edition,
+        edition = "enterprise",
         trigger = trigger,
-        steps = [identify_runner_step("windows")] + windows_package_steps,
+        steps = get_windows_steps(edition = "enterprise", ver_mode = ver_mode),
         platform = "windows",
         depends_on = [
-            "enterprise-build{}-publish-{}".format(get_e2e_suffix(), ver_mode),
+            # 'enterprise-build-e2e-publish-{}'.format(ver_mode),
+            "{}-enterprise-build-e2e-publish".format(ver_mode),
+            "{}-enterprise-test-frontend".format(ver_mode),
+            "{}-enterprise-test-backend".format(ver_mode),
+            "{}-enterprise-integration-tests".format(ver_mode),
         ],
         environment = environment,
-=======
-        name='{}-enterprise-windows'.format(ver_mode),
-        edition='enterprise',
-        trigger=trigger,
-        steps=get_windows_steps(edition='enterprise', ver_mode=ver_mode),
-        platform='windows',
-        depends_on=[
-            # 'enterprise-build-e2e-publish-{}'.format(ver_mode),
-            '{}-enterprise-build-e2e-publish'.format(ver_mode),
-            '{}-enterprise-test-frontend'.format(ver_mode),
-            '{}-enterprise-test-backend'.format(ver_mode),
-            '{}-enterprise-integration-tests'.format(ver_mode),
-        ],
-        environment=environment,
->>>>>>> 658414a0
     )
 
     pipelines = [
         pipeline(
-<<<<<<< HEAD
-            name = "{}-enterprise-build{}-publish".format(ver_mode, get_e2e_suffix()),
-            edition = edition,
+            name = "{}-enterprise-build-e2e-publish".format(ver_mode),
+            edition = "enterprise",
             trigger = trigger,
             services = [],
-            steps = init_steps + build_steps + package_steps + publish_steps,
+            steps = init_steps + build_steps + publish_steps,
             environment = environment,
             volumes = volumes,
         ),
-    ]
-    if not disable_tests:
-        pipelines.extend([
-            test_frontend(trigger, ver_mode, edition),
-            test_backend(trigger, ver_mode, edition),
-            pipeline(
-                name = "{}-enterprise-integration-tests".format(ver_mode),
-                edition = edition,
-                trigger = trigger,
-                services = services,
-                steps = [download_grabpl_step(), identify_runner_step(), clone_enterprise_step(ver_mode), init_enterprise_step(ver_mode), verify_gen_cue_step(edition), verify_gen_jsonnet_step(edition), wire_install_step()] + integration_test_steps + [redis_integration_tests_step(), memcached_integration_tests_step()],
-                environment = environment,
-                volumes = volumes,
-            ),
-        ])
-        deps = {
-            "depends_on": [
-                "{}-enterprise-build{}-publish".format(ver_mode, get_e2e_suffix()),
-                "{}-enterprise-test-frontend".format(ver_mode),
-                "{}-enterprise-test-backend".format(ver_mode),
-                "{}-enterprise-integration-tests".format(ver_mode),
-            ],
-        }
-        windows_pipeline.update(deps)
-
-    pipelines.extend([windows_pipeline])
+        test_frontend_enterprise(trigger, ver_mode, committish = committish),
+        test_backend_enterprise(trigger, ver_mode, committish = committish),
+        pipeline(
+            name = "{}-enterprise-integration-tests".format(ver_mode),
+            edition = "enterprise",
+            trigger = trigger,
+            services = services,
+            steps = [
+                        download_grabpl_step(),
+                        identify_runner_step(),
+                        clone_enterprise_step(committish = committish),
+                        init_enterprise_step(ver_mode),
+                    ] +
+                    with_deps(
+                        [
+                            verify_gen_cue_step(),
+                            verify_gen_jsonnet_step(),
+                        ],
+                        [
+                            "init-enterprise",
+                        ],
+                    ) +
+                    [
+                        wire_install_step(),
+                    ] +
+                    integration_test_steps +
+                    [
+                        redis_integration_tests_step(),
+                        memcached_integration_tests_step(),
+                    ],
+            environment = environment,
+            volumes = volumes,
+        ),
+        windows_pipeline,
+    ]
 
     return pipelines
 
@@ -714,87 +422,25 @@
     Returns:
       List of Drone pipelines.
     """
-=======
-            name='{}-enterprise-build-e2e-publish'.format(ver_mode),
-            edition='enterprise',
-            trigger=trigger,
-            services=[],
-            steps=init_steps + build_steps + publish_steps,
-            environment=environment,
-            volumes=volumes,
-        ),
-        test_frontend_enterprise(trigger, ver_mode, committish=committish),
-        test_backend_enterprise(trigger, ver_mode, committish=committish),
-        pipeline(
-            name='{}-enterprise-integration-tests'.format(ver_mode),
-            edition='enterprise',
-            trigger=trigger,
-            services=services,
-            steps=[
-                download_grabpl_step(),
-                identify_runner_step(),
-                clone_enterprise_step(committish=committish),
-                init_enterprise_step(ver_mode),
-            ]
-            + with_deps(
-                [
-                    verify_gen_cue_step(),
-                    verify_gen_jsonnet_step(),
-                ],
-                [
-                    'init-enterprise',
-                ],
-            )
-            + [
-                wire_install_step(),
-            ]
-            + integration_test_steps
-            + [
-                redis_integration_tests_step(),
-                memcached_integration_tests_step(),
-            ],
-            environment=environment,
-            volumes=volumes,
-        ),
-        windows_pipeline,
-    ]
-
-    return pipelines
-
-
-def enterprise2_pipelines(prefix='', ver_mode=ver_mode, trigger=release_trigger):
-    if ver_mode == 'release':
-        committish = '${DRONE_TAG}'
-    elif ver_mode == 'release-branch':
-        committish = '${DRONE_BRANCH}'
+    if ver_mode == "release":
+        committish = "${DRONE_TAG}"
+    elif ver_mode == "release-branch":
+        committish = "${DRONE_BRANCH}"
     else:
-        committish = '${DRONE_COMMIT}'
-
->>>>>>> 658414a0
+        committish = "${DRONE_COMMIT}"
+
     environment = {
         "EDITION": "enterprise2",
     }
-<<<<<<< HEAD
-    edition = "enterprise"
+
     volumes = integration_test_services_volumes()
-    package_steps = []
-    publish_steps = []
-    should_publish = ver_mode == "release"
-    should_upload = should_publish or ver_mode in ("release-branch",)
-    include_enterprise = edition == "enterprise"
-    edition2 = "enterprise2"
-=======
-
-    services = integration_test_services(edition='enterprise')
-    volumes = integration_test_services_volumes()
-
->>>>>>> 658414a0
+
     init_steps = [
         download_grabpl_step(),
         identify_runner_step(),
-        clone_enterprise_step(committish=committish),
+        clone_enterprise_step(committish = committish),
         init_enterprise_step(ver_mode),
-        compile_build_cmd('enterprise'),
+        compile_build_cmd("enterprise"),
     ] + with_deps(
         [
             wire_install_step(),
@@ -802,127 +448,83 @@
             verify_gen_cue_step(),
         ],
         [
-            'init-enterprise',
+            "init-enterprise",
         ],
     )
 
     build_steps = [
-<<<<<<< HEAD
-        build_frontend_step(edition = edition, ver_mode = ver_mode),
-        build_frontend_package_step(edition = edition, ver_mode = ver_mode),
-        build_plugins_step(edition = edition, ver_mode = ver_mode),
-    ]
-
-    if include_enterprise:
-        build_steps.extend([
-            build_backend_step(edition = edition2, ver_mode = ver_mode, variants = ["linux-amd64"]),
-        ])
-
-    fetch_images = fetch_images_step(edition2)
-    fetch_images.update({"depends_on": ["build-docker-images", "build-docker-images-ubuntu"]})
-    upload_cdn = upload_cdn_step(edition = edition2, ver_mode = ver_mode)
-    upload_cdn["environment"].update({"ENTERPRISE2_CDN_PATH": from_secret("enterprise2-cdn-path")})
-
-    build_steps.extend([
-        package_step(edition = edition2, ver_mode = ver_mode, variants = ["linux-amd64"]),
-        upload_cdn,
-        copy_packages_for_docker_step(edition = edition2),
-        build_docker_images_step(edition = edition2, publish = True),
-        build_docker_images_step(edition = edition2, ubuntu = True, publish = True),
-        fetch_images,
-        publish_images_step(edition2, "release", mode = edition2, docker_repo = "${{DOCKER_ENTERPRISE2_REPO}}"),
-    ])
-
-    if should_upload:
-        step = upload_packages_step(edition = edition2, ver_mode = ver_mode)
-        if step:
-            publish_steps.append(step)
-
-    deps_on_clone_enterprise_step = {
-        "depends_on": [
-            "init-enterprise",
-        ],
-    }
-=======
-        build_frontend_step(edition='enterprise', ver_mode=ver_mode),
-        build_frontend_package_step(edition='enterprise', ver_mode=ver_mode),
-        build_plugins_step(edition='enterprise', ver_mode=ver_mode),
+        build_frontend_step(edition = "enterprise", ver_mode = ver_mode),
+        build_frontend_package_step(edition = "enterprise", ver_mode = ver_mode),
+        build_plugins_step(edition = "enterprise", ver_mode = ver_mode),
         build_backend_step(
-            edition='enterprise2', ver_mode=ver_mode, variants=['linux-amd64']
-        ),
-    ]
-
-    fetch_images = fetch_images_step('enterprise2')
+            edition = "enterprise2",
+            ver_mode = ver_mode,
+            variants = ["linux-amd64"],
+        ),
+    ]
+
+    fetch_images = fetch_images_step("enterprise2")
     fetch_images.update(
-        {'depends_on': ['build-docker-images', 'build-docker-images-ubuntu']}
+        {"depends_on": ["build-docker-images", "build-docker-images-ubuntu"]},
     )
 
-    upload_cdn = upload_cdn_step(edition='enterprise2', ver_mode=ver_mode)
-    upload_cdn['environment'].update(
-        {'ENTERPRISE2_CDN_PATH': from_secret('enterprise2-cdn-path')}
+    upload_cdn = upload_cdn_step(edition = "enterprise2", ver_mode = ver_mode)
+    upload_cdn["environment"].update(
+        {"ENTERPRISE2_CDN_PATH": from_secret("enterprise2-cdn-path")},
     )
 
     build_steps.extend(
         [
             package_step(
-                edition='enterprise2',
-                ver_mode=ver_mode,
-                variants=['linux-amd64'],
+                edition = "enterprise2",
+                ver_mode = ver_mode,
+                variants = ["linux-amd64"],
             ),
             upload_cdn,
-            copy_packages_for_docker_step(edition='enterprise2'),
+            copy_packages_for_docker_step(edition = "enterprise2"),
             build_docker_images_step(
-                edition='enterprise2', ver_mode=ver_mode, publish=True
+                edition = "enterprise2",
+                publish = True,
             ),
             build_docker_images_step(
-                edition='enterprise2', ver_mode=ver_mode, publish=True, ubuntu=True
+                edition = "enterprise2",
+                publish = True,
+                ubuntu = True,
             ),
             fetch_images,
             publish_images_step(
-                'enterprise2',
-                'release',
-                mode='enterprise2',
-                docker_repo='${{DOCKER_ENTERPRISE2_REPO}}',
+                "enterprise2",
+                "release",
+                mode = "enterprise2",
+                docker_repo = "${{DOCKER_ENTERPRISE2_REPO}}",
             ),
-        ]
+        ],
     )
 
     publish_steps = []
 
     if ver_mode in (
-        'release',
-        'release-branch',
+        "release",
+        "release-branch",
     ):
-        step = upload_packages_step(edition='enterprise2', ver_mode=ver_mode)
-        step['depends_on'] = ['package-enterprise2']
->>>>>>> 658414a0
+        step = upload_packages_step(edition = "enterprise2", ver_mode = ver_mode)
+        step["depends_on"] = ["package-enterprise2"]
 
         publish_steps.append(step)
 
     pipelines = [
         pipeline(
-<<<<<<< HEAD
-            name = "{}{}-enterprise2-build{}-publish".format(prefix, ver_mode, get_e2e_suffix()),
-            edition = edition,
+            name = "{}{}-enterprise2-build-e2e-publish".format(prefix, ver_mode),
+            edition = "enterprise",
             trigger = trigger,
             services = [],
-            steps = init_steps + build_steps + package_steps + publish_steps,
+            steps = init_steps + build_steps + publish_steps,
             volumes = volumes,
             environment = environment,
-=======
-            name='{}{}-enterprise2-build-e2e-publish'.format(prefix, ver_mode),
-            edition='enterprise',
-            trigger=trigger,
-            services=[],
-            steps=init_steps + build_steps + publish_steps,
-            volumes=volumes,
-            environment=environment,
->>>>>>> 658414a0
         ),
     ]
 
     return pipelines
-
 
 def publish_artifacts_step(mode):
     security = ""
@@ -935,19 +537,13 @@
             "GCP_KEY": from_secret("gcp_key"),
             "PRERELEASE_BUCKET": from_secret("prerelease_bucket"),
         },
-<<<<<<< HEAD
-        "commands": ["./bin/grabpl artifacts publish {}--tag $${{DRONE_TAG}} --src-bucket $${{PRERELEASE_BUCKET}}".format(security)],
+        "commands": [
+            "./bin/grabpl artifacts publish {}--tag $${{DRONE_TAG}} --src-bucket $${{PRERELEASE_BUCKET}}".format(
+                security,
+            ),
+        ],
         "depends_on": ["grabpl"],
-=======
-        'commands': [
-            './bin/grabpl artifacts publish {}--tag $${{DRONE_TAG}} --src-bucket $${{PRERELEASE_BUCKET}}'.format(
-                security
-            )
-        ],
-        'depends_on': ['grabpl'],
->>>>>>> 658414a0
-    }
-
+    }
 
 def publish_artifacts_pipelines(mode):
     trigger = {
@@ -959,26 +555,15 @@
         publish_artifacts_step(mode),
     ]
 
-<<<<<<< HEAD
-    return [pipeline(
-        name = "publish-artifacts-{}".format(mode),
-        trigger = trigger,
-        steps = steps,
-        edition = "all",
-        environment = {"EDITION": "all"},
-    )]
-=======
     return [
         pipeline(
-            name='publish-artifacts-{}'.format(mode),
-            trigger=trigger,
-            steps=steps,
-            edition="all",
-            environment={'EDITION': 'all'},
-        )
-    ]
-
->>>>>>> 658414a0
+            name = "publish-artifacts-{}".format(mode),
+            trigger = trigger,
+            steps = steps,
+            edition = "all",
+            environment = {"EDITION": "all"},
+        ),
+    ]
 
 def publish_packages_pipeline():
     """Generates pipelines used for publishing packages for both OSS and enterprise.
@@ -1007,120 +592,63 @@
         publish_grafanacom_step(edition = "enterprise", ver_mode = "release"),
     ]
     deps = [
-<<<<<<< HEAD
         "publish-artifacts-public",
         "publish-docker-oss-public",
         "publish-docker-enterprise-public",
     ]
 
-    return [pipeline(
-        name = "publish-packages-oss",
-        trigger = trigger,
-        steps = oss_steps,
-        edition = "all",
-        depends_on = deps,
-        environment = {"EDITION": "oss"},
-    ), pipeline(
-        name = "publish-packages-enterprise",
-        trigger = trigger,
-        steps = enterprise_steps,
-        edition = "all",
-        depends_on = deps,
-        environment = {"EDITION": "enterprise"},
-    )]
-=======
-        'publish-artifacts-public',
-        'publish-docker-oss-public',
-        'publish-docker-enterprise-public',
-    ]
-
     return [
         pipeline(
-            name='publish-packages-oss',
-            trigger=trigger,
-            steps=oss_steps,
-            edition="all",
-            depends_on=deps,
-            environment={'EDITION': 'oss'},
-        ),
-        pipeline(
-            name='publish-packages-enterprise',
-            trigger=trigger,
-            steps=enterprise_steps,
-            edition="all",
-            depends_on=deps,
-            environment={'EDITION': 'enterprise'},
-        ),
-    ]
-
->>>>>>> 658414a0
+            name = "publish-packages-oss",
+            trigger = trigger,
+            steps = oss_steps,
+            edition = "all",
+            depends_on = deps,
+            environment = {"EDITION": "oss"},
+        ),
+        pipeline(
+            name = "publish-packages-enterprise",
+            trigger = trigger,
+            steps = enterprise_steps,
+            edition = "all",
+            depends_on = deps,
+            environment = {"EDITION": "enterprise"},
+        ),
+    ]
 
 def publish_npm_pipelines():
     trigger = {
-<<<<<<< HEAD
         "event": ["promote"],
-        "target": [mode],
-=======
-        'event': ['promote'],
-        'target': ['public'],
->>>>>>> 658414a0
+        "target": ["public"],
     }
     steps = [
         download_grabpl_step(),
         yarn_install_step(),
         retrieve_npm_packages_step(),
         release_npm_packages_step(),
-<<<<<<< HEAD
-    ]
-
-    return [pipeline(
-        name = "publish-npm-packages-{}".format(mode),
-        trigger = trigger,
-        steps = steps,
-        edition = "all",
-        environment = {"EDITION": "all"},
-    )]
-=======
     ]
 
     return [
         pipeline(
-            name='publish-npm-packages-public',
-            trigger=trigger,
-            steps=steps,
-            edition="all",
-            environment={'EDITION': 'all'},
-        )
-    ]
-
->>>>>>> 658414a0
+            name = "publish-npm-packages-public",
+            trigger = trigger,
+            steps = steps,
+            edition = "all",
+            environment = {"EDITION": "all"},
+        ),
+    ]
 
 def artifacts_page_pipeline():
     trigger = {
         "event": ["promote"],
         "target": "security",
     }
-<<<<<<< HEAD
-    return [pipeline(
-        name = "publish-artifacts-page",
-        trigger = trigger,
-        steps = [download_grabpl_step(), artifacts_page_step()],
-        edition = "all",
-        environment = {"EDITION": "all"},
-    )]
-
-def get_e2e_suffix():
-    if not disable_tests:
-        return "-e2e"
-    return ""
-=======
     return [
         pipeline(
-            name='publish-artifacts-page',
-            trigger=trigger,
-            steps=[download_grabpl_step(), artifacts_page_step()],
-            edition="all",
-            environment={'EDITION': 'all'},
-        )
-    ]
->>>>>>> 658414a0
+            name = "publish-artifacts-page",
+            trigger = trigger,
+            steps = [download_grabpl_step(), artifacts_page_step()],
+            edition = "all",
+            environment = {"EDITION": "all"},
+        ),
+    ]